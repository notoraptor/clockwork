--- conflicted
+++ resolved
@@ -124,24 +124,15 @@
  						<a href="new_key">{{ gettext("change key") }}</a>
 
  					</dt>
-<<<<<<< HEAD
-
-					 <dd class="col-6">
-					{# If the user has no associated account on a cluster, propose a pairing option #}
-					{% if cc_account_username is none %}
-						{% if cc_account_update_key is not none %}
-							<p><strong>{{ gettext("Run this command to register your account:") }}</strong></p>
-							<pre>sbatch --time=1 --wrap=true --comment=clockwork_register_account:{{ cc_account_update_key }}</pre>
-=======
+
 					<dd class="col-6">
 						{# If the user has no associated account on a cluster, propose a pairing option #}
 						{% if cc_account_username is none %}
 							{% if cc_account_update_key is not none %}
-								<p><strong>Run this command to register your account:</strong></p>
+								<p><strong>{{ gettext("Run this command to register your account:") }}</strong></p>
 								<pre>sbatch --time=1 --wrap=true --comment=clockwork_register_account:{{ cc_account_update_key }}</pre>
 							{% endif %}
 							<a href="new_update_key">Get update account key</a>
->>>>>>> fca53e8e
 						{% endif %}
 					</dd>
 					-->
