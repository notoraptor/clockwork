{% extends "base.html" %}
{% block title %} {{note_title}} {% endblock %}
{% block head %}
    {{ super() }}
    <style type="text/css">
        {{extra_css}}
    </style>
    <script type="text/javascript" src="{{ url_for('static', filename='js/dashboard.js') }}"></script>
    <script>
        {% autoescape false %}
        {{extra_js}}
        {% endautoescape %}

        document.addEventListener("DOMContentLoaded", (event) => {
            server_refresh();
        });

        var query_filter = {};
        var display_filter = {};

        function read_query_filter() {
            query_filter["user"] = "{{ mila_email_username }}";
        }

        function read_display_filter() {
            // sets value of `display_filter`
            display_filter["cluster_name"] = {
                "mila": true,
                "beluga": true,
                "cedar": true,
                "graham": true
            }

            // Grouping the states into 4 bins to simplify the interface and usability.

            status_running = true
            status_pending = true
            status_completed = true
            status_any_errors = true

            display_filter["job_state"] = {
                "COMPLETED": status_completed,
                // let's say that "COMPLETING" is still like "RUNNING"
                "RUNNING": status_running,
                "COMPLETING": status_running,
                //
                "PENDING": status_pending,
                // catchall category about everything where the job didn't run properly
                "FAILED": status_any_errors,
                "OUT_OF_MEMORY": status_any_errors,
                "TIMEOUT": status_any_errors,
                "FAILED": status_any_errors,
                "CANCELLED": status_any_errors
            }

        }

        var readableusername = retrieve_username_from_email("{{ mila_email_username }}");

        function server_refresh() {
            /* This fetches from the server.
                - read the values of the toggle switches
                - set the value for query_filter
                - animate the icon
             */

            read_query_filter();
            read_display_filter();
            
            var rotate_icons = document.querySelectorAll("i.fa-arrows-rotate");
            rotate_icons.forEach((rotate_icon) => {
                rotate_icon.classList.add("fa-spin");
                // .5 seconds later, hide the splash
                setTimeout(function() {
                  rotate_icon.classList.remove("fa-spin");
                }, 2000);
            });

            var nums = document.querySelectorAll("span.num");
            nums.forEach((num) => {
                num.classList.add("hidden");
                // .5 seconds later, hide the splash
                setTimeout(function() {
                  num.classList.remove("hidden");
                }, 2000);
            });
            
            // note that `launch_refresh_all_data` comes from "jobs.ps"
            launch_refresh_all_data(query_filter, display_filter);

            //console.log("server_refresh() called");

            setTimeout(server_refresh, 30000);
        }
    </script>
{% endblock %}
{% block content %}
    <div class="dashboard_bg searchform">
        <div class="container">
            <div class="row">
                <div class="col-12">
                    <div class="title float-start">
                        <i class="fa-solid fa-user"></i>
                        <h1>{{ gettext("Welcome back") }} <script>document.writeln(readableusername);</script>!<span class="message"><i class="fa-solid fa-list-check"></i>You currently have: </span></h1>
                    </div>
                    <!-- <a class="btn" onclick="server_refresh()">refresh</a> -->
                </div>
            </div> <!-- end header row -->

            <div class="row dashboard_job">
                <div class="col-md-3 col-xs-12">
                    <div class="wrapper running">
                        <i class="fa-solid fa-timer"></i>
                        <span id="dashboard_running" class="num"></span>
                        <i class="fa-solid fa-arrows-rotate"></i>
                        <p>{{ gettext("Running jobs") }}</p>
                    </div>
                </div>

                <div class="col-md-3 col-xs-12">
                    <div class="wrapper completed">
                        <i class="fa-solid fa-badge-check"></i>
                        <span id="dashboard_completed" class="num"></span>
                        <i class="fa-solid fa-arrows-rotate"></i>
                        <p>{{ gettext("Completed jobs") }}</p>
                    </div>
                </div>

                <div class="col-md-3 col-xs-12">
                    <div class="wrapper pending">
                        <i class="fa-solid fa-circle-pause"></i>
                        <span id="dashboard_pending" class="num"></span>
                        <i class="fa-solid fa-arrows-rotate"></i>
                        <p>{{ gettext("Pending jobs") }}</p>
                    </div>
                </div>

                <div class="col-md-3 col-xs-12">
                    <div class="wrapper stalled">
                        <i class="fa-solid fa-triangle-exclamation"></i>
                        <span id="dashboard_stalled" class="num"></span>
                        <i class="fa-solid fa-arrows-rotate"></i>
                        <p>{{ gettext("Stalled jobs") }}</p>
                    </div>
                </div>

                <div class="col-md-3 offset-md-9 col-xs-12">
<<<<<<< HEAD
                    <a class="btn btn-red mb-3" href="/jobs/search">See all jobs</a>
=======
                    <a class="btn btn-red mb-3" href="/jobs/search">{{ gettext("See all jobs") }}</a>
>>>>>>> 871d9bfb
                </div>
            </div>

        </div> <!-- end header container -->
    </div>

    <div class="container">
        <div class="row">
            <div class="col-12">
                <div class="title float-start">
                    <i class="fa-solid fa-list-check"></i>
                    <h1>{{ gettext("YOUR JOBS") }}<span class="message"><i id="spinner" class="fa-solid fa-arrows-rotate"></i>{{ gettext("This list will auto-refresh!") }}</span></h1>
                </div>
                <!-- <a class="btn" onclick="server_refresh()">refresh</a> -->
            </div>
            
            
            <div class="col-12" id="changeme">

                <!-- <h1>{{channel_title}}</h1> -->

                <table class="table table-striped table-hover table-responsive" data-sortable id="dashboard_table">
                    <!-- This table starts empty and is populated automatically when the DOM is ready. -->
                </table>

                <nav class="table_nav" aria-label="table_nav">
                    <ul class="pagination">
                        <li class="page-item"><a class="page-link" href="#"><i class="fa-solid fa-caret-left"></i></a></li>
                        <li class="page-item"><a class="page-link" href="#">1</a></li>
                        <li class="page-item"><a class="page-link" href="#">2</a></li>
                        <li class="page-item"><a class="page-link" href="#">3</a></li>
                        <li class="page-item"><a class="page-link" href="#"><i class="fa-solid fa-caret-right"></i></a></li>
                    </ul>
                </nav>

            </div>
        </div>
    </div><!-- end table container -->
{% endblock %}<|MERGE_RESOLUTION|>--- conflicted
+++ resolved
@@ -145,11 +145,7 @@
                 </div>
 
                 <div class="col-md-3 offset-md-9 col-xs-12">
-<<<<<<< HEAD
-                    <a class="btn btn-red mb-3" href="/jobs/search">See all jobs</a>
-=======
                     <a class="btn btn-red mb-3" href="/jobs/search">{{ gettext("See all jobs") }}</a>
->>>>>>> 871d9bfb
                 </div>
             </div>
 
