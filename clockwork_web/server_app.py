--- conflicted
+++ resolved
@@ -19,12 +19,9 @@
 from .browser_routes.nodes import flask_api as nodes_routes_flask_api
 from .browser_routes.jobs import flask_api as jobs_routes_flask_api
 from .browser_routes.gpu import flask_api as gpu_routes_flask_api
-<<<<<<< HEAD
 from .browser_routes.users import flask_api as users_routes_flask_api
-=======
 from .browser_routes.clusters import flask_api as clusters_routes_flask_api
 from .browser_routes.settings import flask_api as settings_routes_flask_api
->>>>>>> a4326d70
 
 # from .jobs_routes import flask_api as jobs_routes_flask_api  # TODO: this will be updated as well with new pattern
 from .login_routes import flask_api as login_routes_flask_api
