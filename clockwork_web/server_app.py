--- conflicted
+++ resolved
@@ -14,11 +14,7 @@
 # python3 -m flask run --host=0.0.0.0
 
 import os
-<<<<<<< HEAD
-from flask import Flask, g, redirect, request, render_template, url_for, session
-=======
 from flask import Flask, redirect, url_for
->>>>>>> e652765e
 from flask_login import current_user, LoginManager
 from flask_babel import Babel
 from .browser_routes.nodes import flask_api as nodes_routes_flask_api
