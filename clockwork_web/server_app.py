"""
Instantiates the Flask app an wires up all the routes
in the right place.
"""


# export FLASK_RUN_PORT=5555
# export FLASK_DEBUG=1
# export FLASK_APP=main.py
#
### local connections only
# python3 -m flask run
### outside
# python3 -m flask run --host=0.0.0.0

import os
import datetime
from flask import Flask, redirect, url_for, session, request
from flask_login import current_user, LoginManager
from flask_babel import Babel
from werkzeug.exceptions import HTTPException
from .browser_routes.nodes import flask_api as nodes_routes_flask_api
from .browser_routes.jobs import flask_api as jobs_routes_flask_api
from .browser_routes.gpu import flask_api as gpu_routes_flask_api
from .browser_routes.users import flask_api as users_routes_flask_api
from .browser_routes.clusters import flask_api as clusters_routes_flask_api
from .browser_routes.settings import flask_api as settings_routes_flask_api
from .browser_routes.admin import flask_api as admin_routes_flask_api
from .browser_routes.status import flask_api as status_routes_flask_api

# from .jobs_routes import flask_api as jobs_routes_flask_api  # TODO: this will be updated as well with new pattern
from .login_routes import flask_api as login_routes_flask_api
from .user import User, AnonUser
from .rest_routes.jobs import flask_api as rest_jobs_flask_api
from .rest_routes.nodes import flask_api as rest_nodes_flask_api
from .rest_routes.gpu import flask_api as rest_gpu_flask_api

from .config import register_config, get_config, string, string_list, timezone

from .core.users_helper import render_template_with_user_settings
from .core.jobs_helper import job_state_to_aggregated


from werkzeug.urls import url_encode

register_config("flask.secret_key", validator=string)
register_config("translation.translations_folder", default="", validator=string)
register_config("translation.available_languages", default=[], validator=string_list)


def create_app(extra_config: dict):
    """Creates the Flask app with everything wired up.

    For a proper project with testing, there is a need
    to be able to instantiate our app many times instead of
    having it instantiated automatically when a certain .py
    source is parsed. Hence this function.

    Returns:
        A Flask app ready to be used.
    """
    app = Flask(__name__)
    app.secret_key = get_config("flask.secret_key")

    for (k, v) in extra_config.items():
        app.config[k] = v

    app.register_blueprint(nodes_routes_flask_api, url_prefix="/nodes")
    app.register_blueprint(jobs_routes_flask_api, url_prefix="/jobs")
    app.register_blueprint(users_routes_flask_api, url_prefix="/users")
    app.register_blueprint(gpu_routes_flask_api, url_prefix="/gpu")
    app.register_blueprint(clusters_routes_flask_api, url_prefix="/clusters")
    app.register_blueprint(settings_routes_flask_api, url_prefix="/settings")
    app.register_blueprint(login_routes_flask_api, url_prefix="/login")
    app.register_blueprint(admin_routes_flask_api, url_prefix="/admin")
    app.register_blueprint(status_routes_flask_api, url_prefix="/status")

    # TODO : See if you should include the "/jobs" part here or have it in the rest_routes/jobs.py file.
    app.register_blueprint(rest_jobs_flask_api, url_prefix="/api/v1/clusters")
    app.register_blueprint(rest_nodes_flask_api, url_prefix="/api/v1/clusters")
    app.register_blueprint(rest_gpu_flask_api, url_prefix="/api/v1/clusters")
    # TODO : add a route for admin eventually

    @app.template_filter()
    def aggregated(job_state):
        return job_state_to_aggregated.get(job_state, "unknown")

    # User session management setup
    # https://flask-login.readthedocs.io/en/latest
    login_manager = LoginManager()
    login_manager.init_app(app)

    # This prevents non-fresh sessions from being carried
    # to a different IP and device. It ends up asking for login
    # more often when changing device.
    # We don't know, however, if it's going to cause issues
    # if people are logged in from two different devices
    # at the same time (e.g. desktop and laptop). Try it out.
    login_manager.session_protection = "strong"

    @login_manager.unauthorized_handler
    def unauthorized():
        return redirect("/")
        # return "You must be logged in to access this content.", 403

    # Flask-Login helper to retrieve a user from our db
    @login_manager.user_loader
    def load_user(user_id):
        user = User.get(user_id)
        # When `user` is None, we return None and that's what `load_user` wants
        return user

    login_manager.anonymous_user = AnonUser

    # Internationalization
    # https://python-babel.github.io/flask-babel/

    # Set the translations directory path
    app.config["BABEL_TRANSLATION_DIRECTORIES"] = get_config(
        "translation.translations_folder"
    )

    # Adding a function to help with updating url params from the template
    @app.template_global()
    def modify_query(**new_values):
        args = request.args.copy()

        for key, value in new_values.items():
            args[key] = value

        return "{}?{}".format(request.path, url_encode(args))

    # Adding a function to help comparing two usernames
    @app.template_global()
    def have_same_users(user1: str, user2: str):
        # NB: given users may be None
        pieces1 = user1.split("@") if user1 else [""]
        pieces2 = user2.split("@") if user2 else [""]
        username1 = pieces1[0]
        address1 = pieces1[1] if len(pieces1) == 2 else ""
        username2 = pieces2[0]
        address2 = pieces2[1] if len(pieces2) == 2 else ""
        # Compare user names (before @), and addresses if both available (after @).
        return username1 == username2 and (
            not address1 or not address2 or address1 == address2
        )

    # Initialize Babel
    babel = Babel(app)

    @babel.localeselector
    def get_locale():
        # If the user is authenticated
<<<<<<< HEAD
        if current_user and current_user.is_authenticated:
=======
        if current_user.is_authenticated():
>>>>>>> fca53e8e
            return current_user.get_language()

        # If the user is not authenticated
        else:
            # If no language has been previously determined, use the browser's
            # preferred language and store it to the session
            if "language" not in session:
                browser_language = request.accept_languages.best_match(
                    get_config("translation.available_languages")
                )
                session["language"] = browser_language

            return session["language"]

    # Initialize templates filters
    @app.template_filter()
    def format_date(float_timestamp, expected_date_format, expected_time_format):
        if float_timestamp is not None:
            # Define the timezone
            montreal_timezone = "America/Montreal"  # For now, we display the hour in the Montreal timezone

            # Define the format to display the date and time
            # As words
            # This is done directly through the HTML template

            # As timestamp
            if expected_date_format == "unix_timestamp":
                return float_timestamp

            # Date
            else:
                # As MM/DD/YYYY
                if expected_date_format == "MM/DD/YYYY":
                    formatted_date = "%m/%d/%Y"

                # As DD/MM/YYYY
                elif expected_date_format == "DD/MM/YYYY":
                    formatted_date = "%d/%m/%Y"

                # As YYYY/MM/DD (arbitrary default value)
                else:
                    formatted_date = "%Y/%m/%d"

                # Hour
                # AM/PM
                if expected_time_format == "AM/PM":
                    formatted_time = "%I:%M %p"

                # 24h
                else:
                    formatted_time = "%H:%M"

                datetime_timestamp = datetime.datetime.fromtimestamp(float_timestamp)
                return datetime_timestamp.astimezone(
                    timezone(montreal_timezone)
                ).strftime("{0} {1}".format(formatted_date, formatted_time))
        else:
            return ""

    @app.template_filter()
    def check_web_settings_column_display(web_settings, page_name, column_name):
        """
        Check whether or not the web setting associated to the display of a job property
        as column on an array on a page (for now "jobs_list") is set. If it is set,
        check its boolean value.

        Such a web setting, if set, is accessible by calling web_settings[page_name][column_name].
        The different columns (ie jobs properties) for the "jobs_list" page are now the following:
        ["clusters", "user", "job_id", "job_name", "job_state", "start_time", "submit_time", "end_time", "links", "actions"]

        Parameters:
            web_settings    A dictionary containing the preferences of the user regarding
                            the web interface display.
            page_name       The name of the page on which we should display or not the
                            job properties requested by the user in its preferences. For now,
                            the values "dashboard" or "jobs_list" are expected
            column_name     The column showing a specific job property, to display or not regarding
                            the preferences of the user.

        Returns:
            True if the web_setting is unset or True, False otherwise.
        """
        return (
            not (
                ("column_display" in web_settings)
                and (page_name in web_settings["column_display"])
                and (column_name in web_settings["column_display"][page_name])
            )
            or web_settings["column_display"][page_name][column_name]
        )

    @app.route("/")
    def index():
        """
        This route is not protected by @login_required, because it's the lobby
        where people can click on the "login" button on the web interface.
        """

        if current_user.is_authenticated():
            app.logger.debug("in route for '/'; redirecting to jobs/")
            return redirect("jobs/")
        else:
            app.logger.debug(
                "in route for '/'; render_template_with_user_settings('index_outside.html')"
            )
            return render_template_with_user_settings("index_outside.html")

    @app.errorhandler(HTTPException)
    def generic_error_handler(error):
        return (
            render_template_with_user_settings(
                "error.html",
                error_msg=str(error),
                error_code=error.code,
                previous_request_args={},
            ),
            error.code,
        )

    return app<|MERGE_RESOLUTION|>--- conflicted
+++ resolved
@@ -151,11 +151,8 @@
     @babel.localeselector
     def get_locale():
         # If the user is authenticated
-<<<<<<< HEAD
-        if current_user and current_user.is_authenticated:
-=======
-        if current_user.is_authenticated():
->>>>>>> fca53e8e
+        if current_user and current_user.is_authenticated():
+
             return current_user.get_language()
 
         # If the user is not authenticated
