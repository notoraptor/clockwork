--- conflicted
+++ resolved
@@ -25,13 +25,12 @@
 from .user import User, AnonUser
 from .rest_routes.jobs import flask_api as rest_jobs_flask_api
 from .rest_routes.nodes import flask_api as rest_nodes_flask_api
-<<<<<<< HEAD
 from .rest_routes.gpu import flask_api as rest_gpu_flask_api
-=======
+
 from .config import register_config, get_config
 
 register_config("flask.secret_key")
->>>>>>> 925f68e8
+
 
 
 def create_app(extra_config: dict):
