import re
import time

import json
from flask import g
from flask import request, make_response
from flask.json import jsonify
from flask.globals import current_app
from .authentication import authentication_required
from ..db import get_db
from ..user import User

from clockwork_web.core.clusters_helper import get_all_clusters
from clockwork_web.core.jobs_helper import (
    get_filter_after_end_time,
    get_filter_cluster_name,
    get_filter_job_id,
    combine_all_mongodb_filters,
    strip_artificial_fields_from_job,
    get_jobs,
)
from clockwork_web.core.utils import to_boolean, get_custom_array_from_request_args

from flask import Blueprint

flask_api = Blueprint("rest_jobs", __name__)


@flask_api.route("/jobs/list")
@authentication_required
def route_api_v1_jobs_list():
    """

    .. :quickref: list all Slurm jobs
    """
    # Retrieve the authentified user
    current_user_id = g.current_user_with_rest_auth["mila_email_username"]
    current_user = User.get(current_user_id)

    # Retrieve the parameters used to filter the jobs
    # - username: ID of the user who launched the jobs we are looking for
    username = request.args.get("username", None)
    want_count = request.args.get("want_count", type=str, default="False")

    want_count = to_boolean(want_count)

    # - clusters
    requested_cluster_names = get_custom_array_from_request_args(
        request.args.get("cluster_name")
    )
    if len(requested_cluster_names) < 1:
        # If no cluster has been requested, then all clusters have been requested
        # (a filter related to which clusters are available to the current user
        #  is then applied)
        requested_cluster_names = get_all_clusters()

    # Limit the cluster options to the clusters the user can access
    user_clusters = (
        current_user.get_available_clusters()
    )  # Retrieve the clusters the user can access
    cluster_names = [
        cluster for cluster in requested_cluster_names if cluster in user_clusters
    ]

    # If cluster_names is empty, then the user does not have access to any cluster (s)he
    # requested. Thus, an empty jobs list is returned
    if len(cluster_names) < 1:
        if want_count:
            return jsonify({"nbr_total_jobs": 0, "jobs": []})
        else:
            return jsonify({})

    # - states: the possible states of the jobs we are looking for
    states = get_custom_array_from_request_args(request.args.get("state"))

    # Pagination values
    pagination_page_num = request.args.get("page_num", type=int)
    pagination_nbr_items_per_page = request.args.get("nbr_items_per_page", type=int)

    # Set up the pagination parameters
    if not pagination_page_num and not pagination_nbr_items_per_page:
        # In this particular case, we set the default pagination arguments to be `None`,
        # which will effectively disable pagination.
        nbr_skipped_items = None
        nbr_items_to_display = None
    else:
        # Otherwise (ie if at least one of the pagination parameters is provided),
        # we assume that a pagination is expected from the user. Then, the pagination helper
        # is used to define the number of elements to skip, and the number of elements to display
        (nbr_skipped_items, nbr_items_to_display) = get_pagination_values(
            current_user.mila_email_username,
            pagination_page_num,
            pagination_nbr_items_per_page,
        )

    # Call a helper to retrieve the jobs
    (LD_jobs, nbr_total_jobs) = get_jobs(
        username=username,
        cluster_names=cluster_names,
        states=states,
        nbr_skipped_items=nbr_skipped_items,
        nbr_items_to_display=nbr_items_to_display,
        want_count=want_count,
    )

<<<<<<< HEAD
    LD_jobs = [strip_artificial_fields_from_job(D_job) for D_job in LD_jobs]

    return jsonify(LD_jobs)
=======
    # Return the requested jobs, and the number of all the jobs
    LD_jobs = [
        strip_artificial_fields_from_job(D_job) for D_job in LD_jobs
    ]  # Remove the field "_id" of each job before jsonification
    if want_count:
        return jsonify({"nbr_total_jobs": nbr_total_jobs, "jobs": LD_jobs})
    else:
        return jsonify(LD_jobs)
>>>>>>> d67b1143


@flask_api.route("/jobs/one")
@authentication_required
def route_api_v1_jobs_one():
    """

    .. :quickref: list one Slurm job
    """
    # Retrieve the authentified user
    current_user_id = g.current_user_with_rest_auth["mila_email_username"]
    current_user = User.get(current_user_id)

    # Retrieve the requested job ID
    job_id = request.values.get("job_id", None)
    if job_id is None:
        return jsonify("Missing argument job_id."), 400  # bad request

    # Retrieve the requested cluster names
    requested_cluster_names = get_custom_array_from_request_args(
        request.args.get("cluster_name")
    )
    if len(requested_cluster_names) < 1:
        # If no cluster has been requested, then all clusters have been requested
        # (a filter related to which clusters are available to the current user
        #  is then applied)
        requested_cluster_names = get_all_clusters()
    # Limit the cluster options to the clusters the user can access
    user_clusters = (
        current_user.get_available_clusters()  # Retrieve the clusters the user can access
    )
    cluster_names = [
        cluster for cluster in requested_cluster_names if cluster in user_clusters
    ]

    # If cluster_names is empty, then the user does not have access to any
    # of the clusters they requested. Thus, an empty job dictionary is returned
    if len(cluster_names) < 1:
        return jsonify({}), 200

    # Set up the filters and retrieve the expected job
    (LD_jobs, _) = get_jobs(job_ids=[job_id], cluster_names=cluster_names)

    if len(LD_jobs) == 0:
        # Not a great when missing the value we want, but it's an acceptable answer.
        return jsonify({}), 200
    if len(LD_jobs) > 1:
        # This can actually happen if two clusters use the same id
        # Perhaps the rest API should always return a list?
        resp = (
            jsonify(
                f"Found {len(LD_jobs)} jobs with job_id {job_id}. Not sure what to do about these cases."
            ),
            500,
        )

    D_job = strip_artificial_fields_from_job(LD_jobs[0])
    return jsonify(D_job)


# Note that this whole `user_dict_update` thing needs to be rewritten
# in order to use Olivier's proposal about jobs properties
# being visible only to the users that set them,
# and where everyone can set properties on all jobs.


@flask_api.route("/jobs/user_dict_update", methods=["PUT"])
@authentication_required
def route_api_v1_jobs_user_dict_update():
    """
        Performs an update to the user dict for a given job.
        The request needs to contain "job_id" and "cluster_name"
        to identify the job to be updated, and then it needs to contain
        "update_pairs" which is a list of (k, v), as a json string,
        that we should update in the `job["user"]` dict.
        The reason for passing "update_pairs" as a string is that
        Flask received it as `werkzeug.datastructures.FileStorage`
        when it was sent as a dict instead of a string.

        User info is in `g.current_user_with_rest_auth`.

        Returns the updated user dict.

    .. :quickref: update the user dict for a given Slurm job that belongs to the user
    """
    # Retrieve the authentified user
    current_user_id = g.current_user_with_rest_auth["mila_email_username"]
    current_user = User.get(current_user_id)

    # A 'PUT' method is generally to modify resources.
    # Retrieve the provided job ID
    job_id = request.values.get("job_id", None)
    if job_id is None:
        return jsonify("Missing argument job_id."), 400  # bad request

    # Retrieve the provided cluster names
    requested_cluster_names = get_custom_array_from_request_args(
        request.args.get("cluster_name")
    )
    if len(requested_cluster_names) < 1:
        # If no cluster has been requested, then all clusters have been requested
        # (a filter related to which clusters are available to the current user
        #  is then applied)
        requested_cluster_names = get_all_clusters()

    # Limit the cluster options to the clusters the user can access
    user_clusters = (
        current_user.get_available_clusters()
    )  # Retrieve the clusters the user can access
    cluster_names = [
        cluster for cluster in requested_cluster_names if cluster in user_clusters
    ]

    # If cluster_names is empty, then the user does not have access to any cluster (s)he
    # requested. Thus, an error is returned
    if len(cluster_names) < 1:
        return (
            jsonify("It seems you have no access to the requested cluster(s)."),
            403,
        )

    # Note that we'll have to add some more fields when we make progress in CW-93.
    # We are going to have to check for "array_job_id" and "array_task_id"
    # if those are supplied to identify jobs in situations where the "job_id"
    # are "cluster_name" are insufficient.
    (LD_jobs, _) = get_jobs(job_ids=[job_id], cluster_names=cluster_names)
    # Note that `filter` gets reused later to commit again to the database.

    if len(LD_jobs) == 0:
        # Note that, if we wanted to have "phantom entries" in some other collection,
        # before the the jobs are present in the database, then we would need to adjust
        # this code branch to allow for updates even when no such jobs are currently found.
        return jsonify("Job not found in database."), 404
    if len(LD_jobs) > 1:
        resp = (
            jsonify(
                f"Found more than one job matching the criteria. This is probably not what was intended."
            ),
            500,
        )
        return resp

    D_job = LD_jobs[0]

    assert (
        hasattr(g, "current_user_with_rest_auth")
        and g.current_user_with_rest_auth is not None
    ), "Authentication should have failed much earlier than this."

    # Make use of `current_user_with_rest_auth`.
    # If the user requesting the update is not the owner,
    # then we refuse the update and return an error
    # that describes the problem.

    for key in ["mila_email_username", "mila_cluster_username", "cc_account_username"]:
        # Be as strict as possible here. If the job entry
        # contains any of the three types of usernames (and it's not `None`),
        # than it must be matched against that of the user
        # authenticated and submitting the request to modify
        # the user_dict. Usernames that are `None` but disagree
        # with each other will not cause failed matches.
        if D_job["cw"].get(key, None):
            if D_job["cw"][key] != g.current_user_with_rest_auth[key]:
                return (
                    jsonify(
                        f'This job belongs to {D_job["cw"][key]} and not {g.current_user_with_rest_auth[key]}.'
                    ),
                    403,  ## response code for "authorization denied"
                )

    update_pairs = request.values.get("update_pairs", None)
    if isinstance(update_pairs, dict):
        # This won't happen, but it would be nice if that were possible
        # instead of getting a `FileStorage` in Flask.
        pass
    elif update_pairs is None:
        return jsonify(f"Missing 'update_pairs' from arguments."), 500
    elif isinstance(update_pairs, str):
        try:
            update_pairs = json.loads(update_pairs)
        except Exception as inst:
            return jsonify(f"Failed to json.loads(update_pairs). \n{inst}."), 500
    else:
        return (
            jsonify(
                f"Field 'update_pairs' was not a string (encoding a json structure). {update_pairs}"
            ),
            500,
        )

    new_user_dict = D_job["user"] | update_pairs
    # We do an update with the database if we have an empty list
    # for `update_pairs`, for the sake of more predictable behavior.

    # We could reuse `filter` because we might as well refer to the job
    # by its "_id" instead since we have it. Maybe this can mitigate the
    # unlikely risk of `filter`` returning more matches than a moment ago
    # because updates were made in-between.
    # In any case, with the current setup we are still exposed to the
    # possibility that rapid updates to the same job could compete with
    # each other (and that's kinda fine).
    mc = get_db()
    result = mc["jobs"].update_one(
        {"_id": D_job["_id"]}, {"$set": {"user": new_user_dict}}, upsert=False
    )

    # See "https://pymongo.readthedocs.io/en/stable/api/pymongo/collection.html"
    # for the properties of the returned object.
    if result.modified_count == 1:
        return jsonify(new_user_dict), 200
    else:
        # Will that return a useful string as an error?
        return jsonify(f"Problem during update of the user dict. {result}"), 500<|MERGE_RESOLUTION|>--- conflicted
+++ resolved
@@ -103,11 +103,6 @@
         want_count=want_count,
     )
 
-<<<<<<< HEAD
-    LD_jobs = [strip_artificial_fields_from_job(D_job) for D_job in LD_jobs]
-
-    return jsonify(LD_jobs)
-=======
     # Return the requested jobs, and the number of all the jobs
     LD_jobs = [
         strip_artificial_fields_from_job(D_job) for D_job in LD_jobs
@@ -116,7 +111,6 @@
         return jsonify({"nbr_total_jobs": nbr_total_jobs, "jobs": LD_jobs})
     else:
         return jsonify(LD_jobs)
->>>>>>> d67b1143
 
 
 @flask_api.route("/jobs/one")
