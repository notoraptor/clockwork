--- conflicted
+++ resolved
@@ -599,25 +599,14 @@
             "jobs_are_old": _jobs_are_old(cluster_name),
             "cluster_has_error": cluster_has_error,
         }
-<<<<<<< HEAD
-
-    return render_template(template_name_or_list, **context)
-
-
-def _jobs_are_old(cluster_name):
-    jobs_are_old = False
-
-=======
 
     return render_template(template_name_or_list, **context)
 
 
 def _jobs_are_old(cluster_name):
     """Return True if last slurm update in given cluster is older than 2 days."""
-
     jobs_are_old = False
 
->>>>>>> eabc7345
     mongodb_filter = {"slurm.cluster_name": cluster_name}
     mc = get_db()
     job_with_max_cw_last_slurm_update = list(
