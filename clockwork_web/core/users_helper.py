"""
Helper functions related to the User entity and the users entries from the databas.
"""

from flask_login import current_user
from flask import render_template
import json
import re

from clockwork_web.db import get_db

# Import the functions from clockwork_web.config
from clockwork_web.config import (
    get_config,
    register_config,
    boolean as valid_boolean,
    string as valid_string,
)
from clockwork_web.core.clusters_helper import get_all_clusters
from clockwork_web.core.jobs_helper import get_jobs_properties_list_per_page

from clockwork_web.core.utils import (
    get_available_date_formats,
    get_available_time_formats,
)

# Load the web settings from the configuration file
register_config("settings.default_values.nbr_items_per_page", validator=int)
register_config("settings.default_values.dark_mode", validator=valid_boolean)
register_config("settings.default_values.language", validator=valid_string)


def get_default_web_settings_values():
    """
    Get a dictionary associating each user web setting to its default value.

    Returns:
        A dictionary associating each user web setting to its default value.
    """
    return get_config("settings.default_values").copy()


def get_web_settings_types():
    """
    Get a dictionary referencing the expected type for each web setting entity

    Returns:
        A dictionary associating each web setting to its expected type.
    """
    return {"nbr_items_per_page": int, "dark_mode": bool, "language": str}


def get_default_setting_value(setting_name):
    """
    Retrieve the default value of one user web setting, identified by its
    setting name

    Parameters:
        setting_name    Name of the settings of which we want to get the
                        default value. For now, it could be "nbr_items_per_page"
                        or "dark_mode"

    Returns:
        The default value for the requested web setting
    """
    if isinstance(setting_name, str):
        return get_default_web_settings_values().get(setting_name, None)
    else:
        return None


def _set_web_setting(mila_email_username, setting_key, setting_value):
    """
    Update an element of a User's web settings. The "web settings" of a
    User are preferences used in the web interface. They are stored in
    the user["web_settings"] dictionary. The User whose settings are updated
    is identified by the "mila_email_username" element of the dictionary he is
    described by.

    Parameters:
        mila_email_username     Element identifying the User in the users
                                collection of the database
        setting_key             The setting's key, as used in the
                                user["web_settings"] dictionary
        setting_value           The value to associate to the referred entity
                                (identified by the setting_key)

    Returns:
        A tuple containing
        - a HTTP status code (200 or 400)
        - a message describing the state of the operation
    """
    # If the type of setting_value is the expected type for an element related
    # to setting_key
    if is_correct_type_for_web_setting(setting_key, setting_value):
        # Retrieve the users collection from the database
        users_collection = get_db()["users"]

        # Update the information in the user's settings
        # (First, the key is reformatted in order to avoid problem.
        # Thus, for the setting "nbr_items_per_page" for instance, the requests
        # looks like:
        #    {
        #        "mila_email_username": "student00@mila.quebec",
        #        "$set": {"web_settings.nbr_items_per_page": 34}
        #    }
        # This is what the variable "web_settings_key" is about.)
        web_settings_key = f"web_settings.{setting_key}"
        update_result = users_collection.update_one(
            {
                "mila_email_username": mila_email_username
            },  # identify the element to update
            {"$set": {web_settings_key: setting_value}},  # update to do
        )

        # (We use matched_count here instead of modified_count in order to not return
        # an error if the old value was just the same as the value we want to set)
        if update_result.matched_count == 1:
            # Return 200 (Success) and a success message if one setting has
            # been modified (because there should be only one user corresponding
            # to mila_email_username, and only one web setting corresponding to
            # the setting key for this user)
            return (200, "The setting has been updated.")
        else:
            # Otherwise, return error 500 (Internal Server Error): we do not
            # really know what happened
            return (500, "An error occurred.")
    else:
        # Return 400 (Bad Request) and an error message
        return (400, "The provided value is not expected for this setting.")


def is_correct_type_for_web_setting(setting_key, setting_value):
    """
    Check if an argument can be associated to a specific web setting in a User
    description.

    Parameters:
        setting_key     The setting's key, as used in the user["web_settings"]
                        dictionary
        setting_value   The value to associate to the referred entity
                        (identified by the setting_key)

    Returns:
        True if the type of setting_value and the expected type for an element
        related to setting_key match. False otherwise.
    """
    # Retrieve the types expected for each web setting
    web_settings_types = get_web_settings_types()

    # If the element has a generic registered expected type
    if setting_key in web_settings_types:
        # The problem here is that isinstance(True,int) returns True
        # Thus, we handle boolean differently than any other type
        if type(setting_value) != bool:
            return isinstance(setting_value, web_settings_types[setting_key])
        else:
            return web_settings_types[setting_key] == bool

    else:
<<<<<<< HEAD
        # Check for the web setting associated to the date format
        if setting_key == "date_format":
            return setting_value in get_available_date_formats()
        # Check for the web setting associated to the time format
        elif setting_key == "time_format":
            return setting_value in get_available_time_formats()
        else:
            # If the provided web setting has no expected type defined
=======
        m = re.match(r"^column_display\.(dashboard|jobs_list)\.(.+)", setting_key)
        if m:
            # If the web setting is related to the display of a job property on a specific page
            # Check if the job property is consistent
            jobs_properties_list_per_page = get_jobs_properties_list_per_page()
            if m.group(2) in jobs_properties_list_per_page[m.group(1)]:
                # If it is, check the expected type
                return type(setting_value) == bool
            else:
                # Otherwise, return False
                return False
        else:
            # In every other cases
>>>>>>> 2d86a03f
            return False


def set_items_per_page(mila_email_username, nbr_items_per_page):
    """
    Set the number of items to display by default for a specific user in a page
    presenting a list, such as a list of jobs, or a list of nodes.
    If nbr_items_per_page is positive, it will be set as value to the setting
    "nbr_items_per_page" of the user. If not, the default value is set.

    Parameters:
        mila_email_username     Element identifying the User in the users
                                collection of the database
        nbr_items_per_page      New number of items to display, to set

    Returns:
        A tuple containing
        - a HTTP status code (200 or 400)
        - a message describing the state of the operation
    """
    # If the value to set is an integer
    if isinstance(nbr_items_per_page, int):
        # Check if nbr_items_per_page is a positive number.
        if nbr_items_per_page <= 0:
            # If not, set the default value for this parameter
            return reset_items_per_page(mila_email_username)

        else:
            # If it is positive, call _set_web_setting
            return _set_web_setting(
                mila_email_username, "nbr_items_per_page", nbr_items_per_page
            )

    # Return 400 (Bad Request) and an error message
    return (400, "The provided value is not expected for this setting")


def reset_items_per_page(mila_email_username):
    """
    Set the number of items to display by default for a specific user in a page
    presenting a list (such as a list of jobs, or a list of nodes) to the
    default value (arbitrarily defined by Clockwork's team).

    Parameters:
        mila_email_username     Element identifying the User in the users
                                collection of the database

    Returns:
        A tuple containing
        - a HTTP status code (it should only return 200)
        - a message describing the state of the operation
    """
    # Call _set_web_setting and retrieve the returned status code and status
    # message
    (status_code, status_message) = _set_web_setting(
        mila_email_username,
        "nbr_items_per_page",
        get_default_setting_value("nbr_items_per_page"),
    )

    if status_code == 200:
        # If the status code is 200 (Success), return it and indicates in the message
        # that the setting's value has been set to default
        return (200, "The setting has been reset to its default value.")
    else:
        # Otherwise, returns what the function _set_web_setting has returned
        return (status_code, status_message)


def get_nbr_items_per_page(mila_email_username):
    """
    Retrieve the number of items to display per page, set in the user's settings.

    Parameters:
        mila_email_username     Element identifying the User in the users
                                collection of the database

    Returns:
        The value of nbr_items_per_page from the user's settings if a user has been
        found; the default value of the number of items to display per page otherwise
    """
    # Retrieve the user from mila_email_username
    user = get_users_one(mila_email_username)

    if not user:
        # If no user has been found, return the default value of the number of items
        # to display per page
        return get_default_setting_value("nbr_items_per_page")
    else:
        # If a user has been found, return the value stored in its settings
        v = user.get("web_settings", {}).get("nbr_items_per_page", None)
        if v is None:
            return get_default_setting_value("nbr_items_per_page")
        else:
            return v


def get_users_one(mila_email_username):
    """
    Retrieve a user from the database, based on its mila_email_username.

    Parameters:
        mila_email_username     Element identifying the User in the users
                                collection of the database
    Returns:
        A dictionary presenting the user if it has been found;
        None otherwise.
    """
    # Retrieve the users collection from the database
    users_collection = get_db()["users"]

    # Try to get the user from this collection
    # (The first argument of find_one is the filter we want to apply in order to selection our user.)
    # (The second argument of find_one indicates that we don't want the "_id" element to be included in the returned dictionary)
    user = users_collection.find_one(
        {"mila_email_username": mila_email_username}, {"_id": 0}
    )

    # Return the user. It is a dictionary presenting the user if one has been
    # found, None otherwise.
    return user


def enable_dark_mode(mila_email_username):
    """
    Enable the dark mode display option for a specific user.

    Parameters:
        mila_email_username     Element identifying the User in the users
                                collection of the database

    Returns:
        A tuple containing
        - a HTTP status code (it should only return 200)
        - a message describing the state of the operation
    """
    # Call _set_web_setting an return its response
    return _set_web_setting(mila_email_username, "dark_mode", True)


def disable_dark_mode(mila_email_username):
    """
    Disable the dark mode display option for a specific user.

    Parameters:
        mila_email_username     Element identifying the User in the users
                                collection of the database

    Returns:
        A tuple containing
        - a HTTP status code (it should only return 200)
        - a message describing the state of the operation
    """
    # Call _set_web_setting and return its response
    return _set_web_setting(mila_email_username, "dark_mode", False)


def enable_column_display(mila_email_username, page_name, column_name):
    """
    Enable the display of a specific column on the "dashboard" or "jobs list" page
    for a User.

    Parameters:
        mila_email_username     Element identifying the User in the users collection
                                if the database
        page_name               Name of the page on which the job property corresponding to the column should be displayed
        column_name             Name of the column (corresponding to a job property) whose display is enabled

    Returns:
        A tuple containing
        - a HTTP status code (200 if success, 400 if a problem occurs with the expected page_name or column_page or 500 if another
          error occurred)
        - a message describing the state of the operation
    """
    web_setting_key = f"column_display.{page_name}.{column_name}"

    # Call _set_web_setting and return its response
    return _set_web_setting(mila_email_username, web_setting_key, True)


def disable_column_display(mila_email_username, page_name, column_name):
    """
    Disable the display of a specific column on the "dashboard" or "jobs list" page
    for a User.

    Parameters:
        mila_email_username     Element identifying the User in the users collection
                                if the database
        page_name               Name of the page on which the column display is disabled
        column_name             Name of the column whose display is disabled

    Returns:
        A tuple containing
        - a HTTP status code (200 or 400)
        - a message describing the state of the operation
    """
    web_setting_key = f"column_display.{page_name}.{column_name}"

    # Call _set_web_setting and return its response
    return _set_web_setting(mila_email_username, web_setting_key, False)


def set_language(mila_email_username, language):
    """
    Set the language to use with a specific user.

    Parameters:
        mila_email_username     Element identifying the User in the users
                                collection of the database

        language                The chosen language to associate to this user

    Returns:
        A tuple containing
        - a HTTP status code (it should only return 200)
        - a message describing the state of the operation
    """
    # Call _set_web_setting and return its response
    return _set_web_setting(mila_email_username, "language", language)


def set_date_format(mila_email_username, date_format):
    """
    Set the format of the "date part" of the datetimes to display to a
    specific user on the web interface.

    Parameters:
        mila_email_username     Element identifying the User in the users
                                collection of the database

        date_format             The chosen date format to display timestamps
                                to this user

    Returns:
        A tuple containing
        - a HTTP status code (it should only return 200)
        - a message describing the state of the operation
    """
    # Call _set_web_setting and return its response
    return _set_web_setting(mila_email_username, "date_format", date_format)


def set_time_format(mila_email_username, time_format):
    """
    Set the format of the "time part" of the datetimes to display to a
    specific user on the web interface.

    Parameters:
        mila_email_username     Element identifying the User in the users
                                collection of the database

        time_format             The chosen time format to display timestamps
                                to this user

    Returns:
        A tuple containing
        - a HTTP status code (it should only return 200)
        - a message describing the state of the operation
    """
    # Call _set_web_setting and return its response
    return _set_web_setting(mila_email_username, "time_format", time_format)


def render_template_with_user_settings(template_name_or_list, **context):
    """
    Wraps the Flask function render_template in order to send the user's web
    settings to the rendered HTML page.

    Parameters:
        template_name_or_list   The name of the template to render. If a list is
                                given, the first name to exist will be rendered.
        context                 The variables to make available in the template.

    Returns:
        The template rendered by Flask, and containing the web_settings of the
        current user
    """
    context[
        "web_settings"
    ] = current_user.get_web_settings()  # used for templates (old way)
    # used for the actual `web_settings` variable from "base.html" (prompted by GEN-160)
    context["web_settings_json_str"] = json.dumps(context["web_settings"])

    # Send the clusters infos to the template
    context["clusters"] = get_all_clusters()

    return render_template(template_name_or_list, **context)<|MERGE_RESOLUTION|>--- conflicted
+++ resolved
@@ -158,16 +158,6 @@
             return web_settings_types[setting_key] == bool
 
     else:
-<<<<<<< HEAD
-        # Check for the web setting associated to the date format
-        if setting_key == "date_format":
-            return setting_value in get_available_date_formats()
-        # Check for the web setting associated to the time format
-        elif setting_key == "time_format":
-            return setting_value in get_available_time_formats()
-        else:
-            # If the provided web setting has no expected type defined
-=======
         m = re.match(r"^column_display\.(dashboard|jobs_list)\.(.+)", setting_key)
         if m:
             # If the web setting is related to the display of a job property on a specific page
@@ -179,9 +169,14 @@
             else:
                 # Otherwise, return False
                 return False
+        # Check for the web setting associated to the date format
+        elif setting_key == "date_format":
+            return setting_value in get_available_date_formats()
+        # Check for the web setting associated to the time format
+        elif setting_key == "time_format":
+            return setting_value in get_available_time_formats()
         else:
-            # In every other cases
->>>>>>> 2d86a03f
+            # In every other cases, the provided web setting has no expected type defined
             return False
 
 
