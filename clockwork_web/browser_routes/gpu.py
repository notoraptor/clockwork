--- conflicted
+++ resolved
@@ -1,11 +1,6 @@
 from flask import Blueprint, Markup, request
 from flask.json import jsonify
 from flask_login import current_user, login_required
-<<<<<<< HEAD
-from flask_babel import gettext
-=======
-
->>>>>>> e652765e
 from clockwork_web.core.gpu_helper import get_gpu_info, get_gpu_list
 from clockwork_web.core.users_helper import render_template_with_user_settings
 
@@ -52,13 +47,8 @@
     gpu_name = request.args.get("gpu_name", None)
     if gpu_name is None:
         return (
-<<<<<<< HEAD
-            render_template(
-                "error.html", error_msg=gettext("Missing argument gpu_name.")
-=======
             render_template_with_user_settings(
                 "error.html", error_msg=f"Missing argument gpu_name."
->>>>>>> e652765e
             ),
             400,  # Bad Request
         )
