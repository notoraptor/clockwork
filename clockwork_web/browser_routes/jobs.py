from pprint import pprint
import re
import os
import json
import requests
import time
from collections import defaultdict

# Use of "Markup" described there to avoid Flask escaping it when passing to a template.
# https://stackoverflow.com/questions/3206344/passing-html-to-template-using-flask-jinja2

from flask import Flask, Response, url_for, request, redirect, make_response, Markup
from flask import request, send_file
from flask import jsonify
from werkzeug.utils import secure_filename
from werkzeug.wsgi import FileWrapper

# https://flask.palletsprojects.com/en/1.1.x/appcontext/
from flask import g

from flask_login import (
    current_user,
    login_required,
)
from flask_babel import gettext

# As described on
#   https://stackoverflow.com/questions/15231359/split-python-flask-app-into-multiple-files
# this is what allows the factorization into many files.
from flask import Blueprint

from clockwork_web.core.clusters_helper import get_all_clusters
from clockwork_web.core.utils import to_boolean, get_custom_array_from_request_args
from clockwork_web.core.users_helper import render_template_with_user_settings

flask_api = Blueprint("jobs", __name__)

from clockwork_web.core.jobs_helper import (
    get_filter_after_end_time,
    get_filter_cluster_name,
    get_filter_job_id,
    combine_all_mongodb_filters,
    strip_artificial_fields_from_job,
    get_jobs,
    infer_best_guess_for_username,
    get_inferred_job_states,
)
from clockwork_web.core.pagination_helper import get_pagination_values


@flask_api.route("/")
@login_required
def route_index():
    """
    Not implemented, but this will be the new name for the jobs.html with interactions.
    """
    return redirect("interactive")


@flask_api.route("/search")
@login_required
def route_search():
    """
    Display a list of jobs, which can be filtered by user, cluster and state.

    Can take optional arguments:
    - "username" refers to the Mila email identifying a user,
      and it will match any of them.
    - "cluster_name" refers to the cluster(s) on which we are looking for the jobs
    - "state" refers to the state(s) of the jobs we are looking for. Here are concerned
      the "global states", which are "RUNNING", "PENDING", "COMPLETED" and "ERROR", which
      gather multiple states according to the following mapping:
      {
        "PENDING": "PENDING",
        "PREEMPTED": "FAILED",
        "RUNNING": "RUNNING",
        "COMPLETING": "RUNNING",
        "COMPLETED": "COMPLETED",
        "OUT_OF_MEMORY": "FAILED",
        "TIMEOUT": "FAILED",
        "FAILED": "FAILED",
        "CANCELLED": "FAILED"
      }
    - "page_num" is optional and used for the pagination: it is a positive integer
      presenting the number of the current page
    - "nbr_items_per_page" is optional and used for the pagination: it is a
      positive integer presenting the number of items to display per page
    - "want_json" is set to True if the expected returned entity is a JSON list of the jobs.

    .. :quickref: list all Slurm job as formatted html
    """
    ###########################
    # Retrieve the parameters #
    ###########################

    # Initialize the request arguments (it is further transferred to the HTML)
    previous_request_args = {}

    # Retrieve the format requested to return the information
    want_json = request.args.get(
        "want_json", type=str, default="False"
    )  # If True, the user wants a JSON output
    want_json = to_boolean(want_json)
    previous_request_args["want_json"] = want_json

    # Retrieve the parameters used to filter the jobs
    username = request.args.get("username", None)
    if username:
        previous_request_args["username"] = username

    requested_cluster_names = get_custom_array_from_request_args(
        request.args.get("cluster_name")
    )
<<<<<<< HEAD
    # Limit the cluster options to the clusters the user can access
    user_clusters = (
        current_user.get_available_clusters()  # Retrieve the clusters the user can access
    )
    cluster_names = [
        cluster for cluster in requested_cluster_names if cluster in user_clusters
    ]
    # If the resulting list is empty, then all the available clusters are requested
    if len(cluster_names) < 1:
        cluster_names = user_clusters
=======

    # Limit the cluster options to the clusters the user can access
    user_clusters = (
        current_user.get_available_clusters()
    )  # Retrieve the clusters the user can access

    cluster_names = [
        cluster for cluster in requested_cluster_names if cluster in user_clusters
    ]

    if len(cluster_names) < 1:
        # If no cluster has been requested, then all clusters have been requested
        # (a filter related to which clusters are available to the current user
        #  is then applied)
        cluster_names = current_user.get_available_clusters()

>>>>>>> cd561a54
    previous_request_args["cluster_name"] = cluster_names

    states = get_custom_array_from_request_args(request.args.get("state"))
    previous_request_args["state"] = states

    # Retrieve the pagination parameters
    if want_json:
        # - If a JSON response is requested, we set no default value to num_page here
        pagination_page_num = request.args.get("page_num", type=int)
    else:
        # - If a HTML response is requested, we use 1 as the default number of the current page
        pagination_page_num = request.args.get("page_num", type=int, default="1")
    previous_request_args["page_num"] = pagination_page_num

    pagination_nbr_items_per_page = request.args.get("nbr_items_per_page", type=int)
    if pagination_nbr_items_per_page:
        previous_request_args["nbr_items_per_page"] = pagination_nbr_items_per_page

    #########################
    # Define the pagination #
    #########################

    # The default pagination parameters are different whether or not a JSON response is requested.
    # This is because we are using `want_json=True` along with no pagination arguments for a special
    # case when we want to retrieve all the jobs in the dashboard for a given user.
    # There is a certain notion with `want_json` that we are retrieving the data for the purposes
    # of listing them exhaustively, and not just for displaying them with scroll bars in some HTML page.
    if want_json and not pagination_page_num and not pagination_nbr_items_per_page:
        # In this particular case, we set the default pagination arguments to be `None`,
        # which will effectively disable pagination.
        nbr_skipped_items = None
        nbr_items_to_display = None
    else:
        # Otherwise (ie if at least one of the pagination parameters is provided),
        # we assume that a pagination is expected from the user. Then, the pagination helper
        # is used to define the number of elements to skip, and the number of elements to display
        (nbr_skipped_items, nbr_items_to_display) = get_pagination_values(
            current_user.mila_email_username,
            pagination_page_num,
            pagination_nbr_items_per_page,
        )

    ################################################
    # Retrieve the jobs and display or return them #
    ################################################

    # Retrieve the jobs, by applying the filters and the pagination
    (LD_jobs, nbr_total_jobs) = get_jobs(
        username=username,
        cluster_names=cluster_names,
        states=states,
        nbr_skipped_items=nbr_skipped_items,
        nbr_items_to_display=nbr_items_to_display,
        want_count=True,  # We want the result as a tuple (jobs_list, jobs_count)
    )

    # TODO : You might want to stop doing the `infer_best_guess_for_username`
    # at some point to design something better. See CW-81.
    LD_jobs = [
        infer_best_guess_for_username(strip_artificial_fields_from_job(D_job))
        for D_job in LD_jobs
    ]

    if want_json:
        # If requested, return the list as JSON
        return jsonify({"nbr_total_jobs": nbr_total_jobs, "jobs": LD_jobs})
    else:
        # Display the HTML page
        return render_template_with_user_settings(
            "jobs_search.html",
            LD_jobs=LD_jobs,
            mila_email_username=current_user.mila_email_username,
            page_num=pagination_page_num,
            nbr_total_jobs=nbr_total_jobs,
            previous_request_args=previous_request_args,
        )


@flask_api.route("/one")
@login_required
def route_one():
    """
    Takes args "cluster_name", "job_id".
    This can work with only "job_id" if it's unique,
    but otherwise it might require specifying the cluster name.
    Note that this returns a page with only the "slurm" component
    because we had troubles using the templates correctly with dicts.

    Besides, it's unclear what we're supposed to do with the extra
    "cw" and "user" fields when it comes to displaying them as html.
    See CW-82.

    .. :quickref: list one Slurm job as formatted html
    """
    # Initialize the request arguments (it is further transferred to the HTML)
    previous_request_args = {}

    # Retrieve the given job ID
    job_ids = get_custom_array_from_request_args(request.args.get("job_id"))
    previous_request_args["job_id"] = job_ids

    # Retrieve the given cluster names
    requested_cluster_names = get_custom_array_from_request_args(
        request.args.get("cluster_name")
    )
    if len(requested_cluster_names) < 1:
        # If no cluster has been requested, then all clusters have been requested
        # (a filter related to which clusters are available to the current user
        #  is then applied)
        requested_cluster_names = get_all_clusters()

    # Limit the cluster options to the clusters the user can access
    user_clusters = (
        current_user.get_available_clusters()
    )  # Retrieve the clusters the user can access
    cluster_names = [
        cluster for cluster in requested_cluster_names if cluster in user_clusters
    ]
    previous_request_args["cluster_name"] = cluster_names

    # Check the job_id input
    if len(job_ids) < 1:
        # Return an error if no job ID has been given
        return (
            render_template_with_user_settings(
                "error.html",
                error_msg=gettext("Missing argument job_id."),
                previous_request_args=previous_request_args,
            ),
            400,
        )  # bad request
    elif len(job_ids) > 1:
        return (
            render_template_with_user_settings(
                "error.html",
                error_msg=gettext("Too many job_ids have been requested."),
                previous_request_args=previous_request_args,
            ),
            400,
        )  # bad request

    # Set up the filters and retrieve the expected job
    (LD_jobs, _) = get_jobs(job_ids=job_ids, cluster_names=cluster_names)

    # Return error messages if the number of retrieved jobs is 0 or more than 1
    if len(LD_jobs) == 0:
        return render_template_with_user_settings(
            "error.html",
            error_msg=f"Found no job with job_id {job_ids[0]}.",
            previous_request_args=previous_request_args,
        )

    if len(LD_jobs) > 1:
        return render_template_with_user_settings(
            "error.html",
            error_msg=gettext(
                "Found %(len_LD_jobs) jobs with job_id %(job_id)."
            ).format(len_LD_jobs=len(LD_jobs), job_id=job_id),
            previous_request_args=previous_request_args,
        )  # Not sure what to do about these cases.

    D_job = strip_artificial_fields_from_job(LD_jobs[0])
    D_job = infer_best_guess_for_username(D_job)  # see CW-81

    # let's sort alphabetically by keys
    LP_single_job_slurm = list(sorted(D_job["slurm"].items(), key=lambda e: e[0]))
    D_single_job_cw = D_job["cw"]
    # Add an element "cw_username" to D_job["cw"] in order to avoid additional
    # operations in the template
    if (
        "mila_email_username" in D_single_job_cw
        and D_single_job_cw["mila_email_username"]
    ):
        D_single_job_cw["mila_username"] = D_single_job_cw["mila_email_username"].split(
            "@"
        )[0]

    return render_template_with_user_settings(
        "single_job.html",
        LP_single_job_slurm=LP_single_job_slurm,
        D_single_job_cw=D_single_job_cw,
        job_id=job_ids[0],
        mila_email_username=current_user.mila_email_username,
        previous_request_args=previous_request_args,
    )


# TODO : Everything below has not yet been ported to the new system.


@flask_api.route("/interactive")
@login_required
def route_interactive():
    """
    Displays the list of the current user's jobs.
    """
    return render_template_with_user_settings(
        "jobs_interactive.html",
        mila_email_username=current_user.mila_email_username,
    )<|MERGE_RESOLUTION|>--- conflicted
+++ resolved
@@ -111,7 +111,7 @@
     requested_cluster_names = get_custom_array_from_request_args(
         request.args.get("cluster_name")
     )
-<<<<<<< HEAD
+
     # Limit the cluster options to the clusters the user can access
     user_clusters = (
         current_user.get_available_clusters()  # Retrieve the clusters the user can access
@@ -122,24 +122,7 @@
     # If the resulting list is empty, then all the available clusters are requested
     if len(cluster_names) < 1:
         cluster_names = user_clusters
-=======
-
-    # Limit the cluster options to the clusters the user can access
-    user_clusters = (
-        current_user.get_available_clusters()
-    )  # Retrieve the clusters the user can access
-
-    cluster_names = [
-        cluster for cluster in requested_cluster_names if cluster in user_clusters
-    ]
-
-    if len(cluster_names) < 1:
-        # If no cluster has been requested, then all clusters have been requested
-        # (a filter related to which clusters are available to the current user
-        #  is then applied)
-        cluster_names = current_user.get_available_clusters()
-
->>>>>>> cd561a54
+
     previous_request_args["cluster_name"] = cluster_names
 
     states = get_custom_array_from_request_args(request.args.get("state"))
