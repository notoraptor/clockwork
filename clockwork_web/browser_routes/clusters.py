--- conflicted
+++ resolved
@@ -55,16 +55,8 @@
         else:
             # Return a 404 error (Not Found) if the cluster is unknown
             return (
-<<<<<<< HEAD
-                render_template(
-                    "error.html",
-                    error_msg=gettext(
-                        "The cluster associated to 'cluster_name' is not known."
-                    ),
-=======
                 render_template_with_user_settings(
                     "error.html", error_msg=f"This cluster is not known."
->>>>>>> e652765e
                 ),
                 404,  # Not Found
             )
@@ -72,13 +64,8 @@
     else:
         # Return a 400 error (Bad Request) if no cluster_name has been provided
         return (
-<<<<<<< HEAD
-            render_template(
-                "error.html", error_msg=gettext("The argument cluster_name is missing.")
-=======
             render_template_with_user_settings(
                 "error.html", error_msg=f"The argument cluster_name is missing."
->>>>>>> e652765e
             ),
             400,  # Bad Request
         )