--- conflicted
+++ resolved
@@ -33,13 +33,9 @@
     if username is None:
         return (
             render_template_with_user_settings(
-<<<<<<< HEAD
                 "error.html",
                 error_msg=f"Missing argument username.",
                 previous_request_args=previous_request_args,
-=======
-                "error.html", error_msg=f"Missing argument username."
->>>>>>> e11cdbda
             ),
             400,  # Bad Request
         )
@@ -68,13 +64,9 @@
     else:
         return (
             render_template_with_user_settings(
-<<<<<<< HEAD
                 "error.html",
                 error_msg=f"The requested user has not been found.",
                 previous_request_args=previous_request_args,
-=======
-                "error.html", error_msg=f"The requested user has not been found."
->>>>>>> e11cdbda
             ),
             404,  # Not Found
         )