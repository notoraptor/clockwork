from pprint import pprint
import re
import os
import json
import requests
import time
from collections import defaultdict


# Use of "Markup" described there to avoid Flask escaping it when passing to a template.
# https://stackoverflow.com/questions/3206344/passing-html-to-template-using-flask-jinja2

from flask import Flask, Response, url_for, request, redirect, make_response, Markup
from flask import request, send_file
from flask import jsonify
from werkzeug.utils import secure_filename
from werkzeug.wsgi import FileWrapper

# https://flask.palletsprojects.com/en/1.1.x/appcontext/
from flask import g

from flask_login import (
    current_user,
    login_required,
)
from flask_babel import gettext

# As described on
#   https://stackoverflow.com/questions/15231359/split-python-flask-app-into-multiple-files
# this is what allows the factorization into many files.
from flask import Blueprint

flask_api = Blueprint("nodes", __name__)

from clockwork_web.core.nodes_helper import get_nodes
from clockwork_web.core.jobs_helper import (
    get_filter_cluster_name,
    combine_all_mongodb_filters,
)
from clockwork_web.core.nodes_helper import (
    get_filter_node_name,
    strip_artificial_fields_from_node,
)
from clockwork_web.core.pagination_helper import get_pagination_values
from clockwork_web.core.users_helper import render_template_with_user_settings

# Note that flask_api.route('/') will lead to a redirection with "/nodes", and pytest might not like that.


@flask_api.route("/list")
@login_required
def route_list():
    """
    Can take optional args "cluster_name" and "node_name",
    where "name" refers to the host name.
    "page_num" is optional and used for the pagination: it is a positive integer
    presenting the number of the current page
    "nbr_items_per_page" is optional and used for the pagination: it is a
    positive integer presenting the number of items to display per page

    .. :quickref: list all Slurm nodes as formatted html
    """

    # Initialize the request arguments (it is further transferred to the HTML)
    previous_request_args = {}

    # Retrieve the pagination parameters
    pagination_page_num = request.args.get("page_num", type=int, default="1")
    pagination_nbr_items_per_page = request.args.get("nbr_items_per_page", type=int)
    previous_request_args["page_num"] = pagination_page_num
    previous_request_args["nbr_items_per_page"] = pagination_nbr_items_per_page

    # Use the pagination helper to define the number of element to skip, and the number of elements to display
    (nbr_skipped_items, nbr_items_to_display) = get_pagination_values(
        current_user.mila_email_username,
        pagination_page_num,
        pagination_nbr_items_per_page,
    )

    # Retrieve the arguments given in order to search the expected nodes
    node_name = request.args.get("node_name", None)
    previous_request_args["node_name"] = node_name

    cluster_name = request.args.get("cluster_name", None)
    previous_request_args["cluster_name"] = cluster_name

    # Define the filters to select the nodes
    f0 = get_filter_node_name(node_name)
    f1 = get_filter_cluster_name(cluster_name)
    filter = combine_all_mongodb_filters(f0, f1)

    # Retrieve the nodes, by applying the filters and the pagination,
    # and the number of nodes corresponding to the filter without the pagination
    (LD_nodes, nbr_total_nodes) = get_nodes(
        filter,
        nbr_skipped_items=nbr_skipped_items,
        nbr_items_to_display=nbr_items_to_display,
        want_count=True,  # We want the result as a tuple (nodes_list, nodes_count)
    )

    # Format the nodes (by withdrawing the "_id" element of each node)
    LD_nodes = [strip_artificial_fields_from_node(D_node) for D_node in LD_nodes]

    # Display the HTML page
    return render_template_with_user_settings(
        "nodes.html",
        LD_nodes=LD_nodes,
        mila_email_username=current_user.mila_email_username,
        page_num=pagination_page_num,
<<<<<<< HEAD
        previous_request_args=previous_request_args,
=======
        nbr_total_nodes=nbr_total_nodes,
>>>>>>> 871d9bfb
    )


@flask_api.route("/one")
@login_required
def route_one():
    """
    Same as /list but we expect to have only a single value,
    and we render the template "single_node.html" instead of "nodes.html".

    .. :quickref: list one Slurm node as formatted html
    """
    # Initialize the request arguments (it is further transferred to the expected HTML)
    previous_request_args = {}

    # Retrieve the arguments given in order to search the node
    node_name = request.args.get("node_name", None)
    previous_request_args["node_name"] = node_name

    cluster_name = request.args.get("cluster_name", None)
    previous_request_args["cluster_name"] = cluster_name

    # Set up the filters
    f0 = get_filter_node_name(node_name)
    f1 = get_filter_cluster_name(cluster_name)
    filter = combine_all_mongodb_filters(f0, f1)
    (LD_nodes, _) = get_nodes(filter)

    # Return an error if 0 or more than 1 node(s) are retrieved
    if len(LD_nodes) == 0:
        return (
            render_template_with_user_settings(
                "error.html",
                error_msg=f"Node not found",
                previous_request_args=previous_request_args,
            ),
            400,
        )  # bad request
    elif len(LD_nodes) > 1:
        return (
            render_template_with_user_settings(
                "error.html",
                error_msg=f"Found more than one matching node",
                previous_request_args=previous_request_args,
            ),
            400,
        )  # bad request

    # Strip the _id element from the node
    D_node = strip_artificial_fields_from_node(LD_nodes[0])  # the one and only

    # Note that D_node contains the "slurm" field (which we want to list)
    # and the "cw" field (which we will omit in the front-end for now).

    D_node_slurm = D_node.get("slurm", {})
    # need to format it as list of tuples for the template (unless I'm mistaken)
    LP_single_node_slurm = list(sorted(D_node_slurm.items(), key=lambda e: e[0]))

    node_name = D_node_slurm.get("name", gettext("(missing node name)"))
    return render_template_with_user_settings(
        "single_node.html",
        LP_single_node_slurm=LP_single_node_slurm,
        node_name=node_name,
        mila_email_username=current_user.mila_email_username,
        previous_request_args=previous_request_args,
    )<|MERGE_RESOLUTION|>--- conflicted
+++ resolved
@@ -107,11 +107,8 @@
         LD_nodes=LD_nodes,
         mila_email_username=current_user.mila_email_username,
         page_num=pagination_page_num,
-<<<<<<< HEAD
+        nbr_total_nodes=nbr_total_nodes,
         previous_request_args=previous_request_args,
-=======
-        nbr_total_nodes=nbr_total_nodes,
->>>>>>> 871d9bfb
     )
 
 
