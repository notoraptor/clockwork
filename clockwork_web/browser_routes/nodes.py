from pprint import pprint
import re
import os
import json
import requests
import time
from collections import defaultdict


# Use of "Markup" described there to avoid Flask escaping it when passing to a template.
# https://stackoverflow.com/questions/3206344/passing-html-to-template-using-flask-jinja2

from flask import Flask, Response, url_for, request, redirect, make_response, Markup
from flask import request, send_file
from flask import jsonify
from werkzeug.utils import secure_filename
from werkzeug.wsgi import FileWrapper

# https://flask.palletsprojects.com/en/1.1.x/appcontext/
from flask import g

from flask_login import (
    current_user,
    login_required,
)
from flask_babel import gettext

# As described on
#   https://stackoverflow.com/questions/15231359/split-python-flask-app-into-multiple-files
# this is what allows the factorization into many files.
from flask import Blueprint

flask_api = Blueprint("nodes", __name__)


from clockwork_web.core.clusters_helper import get_all_clusters
from clockwork_web.core.nodes_helper import get_nodes
from clockwork_web.core.jobs_helper import (
    get_filter_cluster_name,
    combine_all_mongodb_filters,
)
from clockwork_web.core.nodes_helper import (
    get_filter_node_name,
    strip_artificial_fields_from_node,
)
from clockwork_web.core.pagination_helper import get_pagination_values
from clockwork_web.core.users_helper import render_template_with_user_settings
from clockwork_web.core.utils import get_custom_array_from_request_args

# Note that flask_api.route('/') will lead to a redirection with "/nodes", and pytest might not like that.


@flask_api.route("/list")
@login_required
def route_list():
    """
    Can take optional args "cluster_name" and "node_name",
    where "name" refers to the host name.
    "page_num" is optional and used for the pagination: it is a positive integer
    presenting the number of the current page
    "nbr_items_per_page" is optional and used for the pagination: it is a
    positive integer presenting the number of items to display per page

    .. :quickref: list all Slurm nodes as formatted html
    """

    # Initialize the request arguments (it is further transferred to the HTML)
    previous_request_args = {}

    # Retrieve the pagination parameters
    pagination_page_num = request.args.get("page_num", type=int, default="1")
    pagination_nbr_items_per_page = request.args.get("nbr_items_per_page", type=int)
    previous_request_args["page_num"] = pagination_page_num
    if pagination_nbr_items_per_page:
        previous_request_args["nbr_items_per_page"] = pagination_nbr_items_per_page

    # Use the pagination helper to define the number of element to skip, and the number of elements to display
    (nbr_skipped_items, nbr_items_to_display) = get_pagination_values(
        current_user.mila_email_username,
        pagination_page_num,
        pagination_nbr_items_per_page,
    )

    # Retrieve the arguments given in order to search the expected nodes
    node_name = request.args.get("node_name", None)
    if node_name:
        previous_request_args["node_name"] = node_name

    requested_cluster_names = get_custom_array_from_request_args(
        request.args.get("cluster_name")
    )

    # Limit the cluster options to the clusters the user can access
    user_clusters = (
        current_user.get_available_clusters()
    )  # Retrieve the clusters the user can access

    cluster_names = [
        cluster for cluster in requested_cluster_names if cluster in user_clusters
    ]

    if len(cluster_names) < 1:
        # If no cluster has been requested, then all clusters have been requested
        # (a filter related to which clusters are available to the current user
        #  is then applied)
        cluster_names = current_user.get_available_clusters()

    previous_request_args["cluster_name"] = cluster_names

    # Define the filters to select the nodes
<<<<<<< HEAD
    # - Filter for node_name
    f0 = get_filter_node_name(node_name)
    # - Filter for cluster_name
    if len(cluster_names) > 0:
        f1 = {"slurm.cluster_name": {"$in": cluster_names}}
    else:
        f1 = {}  # Apply no filter for the clusters if no cluster has been provided
    # Combine all filters
    filter = combine_all_mongodb_filters(f0, f1)
=======
    filters = set_up_cluster_name_and_node_name_filters(cluster_name, node_name)
    # If the cluster filter is None, then an error occurred during its setup
    if filters[1] is None:
        return (
            render_template_with_user_settings(
                "error.html",
                error_msg=gettext(
                    f"It seems you have no allocation on the requested cluster ({cluster_name})"
                ),
                previous_request_args=previous_request_args,
            ),
            401,  # Unauthorized
        )

    # Combine the filters
    filter = combine_all_mongodb_filters(*filters)
>>>>>>> cd561a54

    # Retrieve the nodes, by applying the filters and the pagination,
    # and the number of nodes corresponding to the filter without the pagination
    (LD_nodes, nbr_total_nodes) = get_nodes(
        filter,
        nbr_skipped_items=nbr_skipped_items,
        nbr_items_to_display=nbr_items_to_display,
        want_count=True,  # We want the result as a tuple (nodes_list, nodes_count)
    )

    # Format the nodes (by withdrawing the "_id" element of each node)
    LD_nodes = [strip_artificial_fields_from_node(D_node) for D_node in LD_nodes]

    # Display the HTML page
    return render_template_with_user_settings(
        "nodes.html",
        LD_nodes=LD_nodes,
        mila_email_username=current_user.mila_email_username,
        page_num=pagination_page_num,
        nbr_total_nodes=nbr_total_nodes,
        previous_request_args=previous_request_args,
    )


@flask_api.route("/one")
@login_required
def route_one():
    """
    Same as /list but we expect to have only a single value,
    and we render the template "single_node.html" instead of "nodes.html".

    .. :quickref: list one Slurm node as formatted html
    """
    # Initialize the request arguments (it is further transferred to the expected HTML)
    previous_request_args = {}

    # Retrieve the arguments given in order to search the node
    node_name = request.args.get("node_name", None)
    if node_name:
        previous_request_args["node_name"] = node_name

    cluster_name = request.args.get("cluster_name", None)
    if cluster_name:
        previous_request_args["cluster_name"] = cluster_name

    # Define the filters to select the nodes
    filters = set_up_cluster_name_and_node_name_filters(cluster_name, node_name)
    # If the cluster filter is None, then an error occurred during its setup
    if filters[1] is None:
        return (
            render_template_with_user_settings(
                "error.html",
                error_msg=gettext(
                    f"It seems you have no allocation on the requested cluster ({cluster_name})"
                ),
                previous_request_args=previous_request_args,
            ),
            403,  # Forbidden
        )

    # Combine the filters
    filter = combine_all_mongodb_filters(*filters)

    # Retrieve a list of nodes according to the filter (and hoping the
    # list contains only one element)
    (LD_nodes, _) = get_nodes(filter)

    # Return an error if 0 or more than 1 node(s) are retrieved
    if len(LD_nodes) == 0:
        return (
            render_template_with_user_settings(
                "error.html",
                error_msg=f"Node not found",
                previous_request_args=previous_request_args,
            ),
            400,  # Bad Request
        )
    elif len(LD_nodes) > 1:
        return (
            render_template_with_user_settings(
                "error.html",
                error_msg=f"Found more than one matching node",
                previous_request_args=previous_request_args,
            ),
            400,  # Bad Request
        )

    # Strip the _id element from the node
    D_node = strip_artificial_fields_from_node(LD_nodes[0])  # the one and only

    # Note that D_node contains the "slurm" field (which we want to list)
    # and the "cw" field (which we will omit in the front-end for now).
    D_node_slurm = D_node.get("slurm", {})

    # need to format it as list of tuples for the template (unless I'm mistaken)
    LP_single_node_slurm = list(sorted(D_node_slurm.items(), key=lambda e: e[0]))

    node_name = D_node_slurm.get("name", gettext("(missing node name)"))
    return render_template_with_user_settings(
        "single_node.html",
        LP_single_node_slurm=LP_single_node_slurm,
        node_name=node_name,
        mila_email_username=current_user.mila_email_username,
        previous_request_args=previous_request_args,
    )


def set_up_cluster_name_and_node_name_filters(cluster_name, node_name):
    """
    Set up the filters associated to the cluster_name and the node_name
    to retrieve one or more nodes.

    Params:
    - node_name         The name of the node we are looking for. If None,
                        the research will be done only according to the cluster
    - cluster_name      The name of the cluster on which we are looking
                        for the node(s). If None, we are looking on each
                        cluster the user can access

    Returns:
        A list containing the filters. The name filter is the first one, the cluster
        filter is the second one. If one of the filter is None, an error occurred
        when setting up this filter.
    """
    # ... node_name filter
    f0 = get_filter_node_name(node_name)
    # ... cluster_name filter
    user_clusters = (
        current_user.get_available_clusters()
    )  # Retrieve the clusters available to the current user
    if cluster_name == None:
        # If no cluster has been provided, return only the nodes on the clusters available
        # for the user
        f1 = {"slurm.cluster_name": {"$in": user_clusters}}
    elif cluster_name in user_clusters:
        # If a cluster has been provided and is contained in the clusters available for
        # the user, set up the filter for this cluster
        f1 = get_filter_cluster_name(cluster_name)
    else:
        # Otherwise, return an error
        return [f0, None]

    return [f0, f1]<|MERGE_RESOLUTION|>--- conflicted
+++ resolved
@@ -108,34 +108,10 @@
     previous_request_args["cluster_name"] = cluster_names
 
     # Define the filters to select the nodes
-<<<<<<< HEAD
-    # - Filter for node_name
-    f0 = get_filter_node_name(node_name)
-    # - Filter for cluster_name
-    if len(cluster_names) > 0:
-        f1 = {"slurm.cluster_name": {"$in": cluster_names}}
-    else:
-        f1 = {}  # Apply no filter for the clusters if no cluster has been provided
-    # Combine all filters
-    filter = combine_all_mongodb_filters(f0, f1)
-=======
-    filters = set_up_cluster_name_and_node_name_filters(cluster_name, node_name)
-    # If the cluster filter is None, then an error occurred during its setup
-    if filters[1] is None:
-        return (
-            render_template_with_user_settings(
-                "error.html",
-                error_msg=gettext(
-                    f"It seems you have no allocation on the requested cluster ({cluster_name})"
-                ),
-                previous_request_args=previous_request_args,
-            ),
-            401,  # Unauthorized
-        )
+    filters = set_up_cluster_names_and_node_name_filters(cluster_names, node_name)
 
     # Combine the filters
     filter = combine_all_mongodb_filters(*filters)
->>>>>>> cd561a54
 
     # Retrieve the nodes, by applying the filters and the pagination,
     # and the number of nodes corresponding to the filter without the pagination
@@ -182,19 +158,7 @@
         previous_request_args["cluster_name"] = cluster_name
 
     # Define the filters to select the nodes
-    filters = set_up_cluster_name_and_node_name_filters(cluster_name, node_name)
-    # If the cluster filter is None, then an error occurred during its setup
-    if filters[1] is None:
-        return (
-            render_template_with_user_settings(
-                "error.html",
-                error_msg=gettext(
-                    f"It seems you have no allocation on the requested cluster ({cluster_name})"
-                ),
-                previous_request_args=previous_request_args,
-            ),
-            403,  # Forbidden
-        )
+    filters = set_up_cluster_names_and_node_name_filters([cluster_name], node_name)
 
     # Combine the filters
     filter = combine_all_mongodb_filters(*filters)
@@ -211,7 +175,7 @@
                 error_msg=f"Node not found",
                 previous_request_args=previous_request_args,
             ),
-            400,  # Bad Request
+            404,  # Not Found
         )
     elif len(LD_nodes) > 1:
         return (
@@ -243,17 +207,17 @@
     )
 
 
-def set_up_cluster_name_and_node_name_filters(cluster_name, node_name):
+def set_up_cluster_names_and_node_name_filters(cluster_names=[], node_name=None):
     """
     Set up the filters associated to the cluster_name and the node_name
     to retrieve one or more nodes.
 
     Params:
-    - node_name         The name of the node we are looking for. If None,
-                        the research will be done only according to the cluster
-    - cluster_name      The name of the cluster on which we are looking
-                        for the node(s). If None, we are looking on each
-                        cluster the user can access
+    - node_name          The name of the node we are looking for. If None,
+                         the research will be done only according to the cluster
+    - cluster_names      List of the names of the clusters on which we are looking
+                         for the node(s). If None, we are looking on each
+                         cluster the user can access
 
     Returns:
         A list containing the filters. The name filter is the first one, the cluster
@@ -266,16 +230,15 @@
     user_clusters = (
         current_user.get_available_clusters()
     )  # Retrieve the clusters available to the current user
-    if cluster_name == None:
+
+    cluster_names = [
+        cluster_name for cluster_name in cluster_names if cluster_name in user_clusters
+    ]
+    if len(cluster_names) < 1:
         # If no cluster has been provided, return only the nodes on the clusters available
         # for the user
-        f1 = {"slurm.cluster_name": {"$in": user_clusters}}
-    elif cluster_name in user_clusters:
-        # If a cluster has been provided and is contained in the clusters available for
-        # the user, set up the filter for this cluster
-        f1 = get_filter_cluster_name(cluster_name)
-    else:
-        # Otherwise, return an error
-        return [f0, None]
+        cluster_names = user_clusters
+
+    f1 = {"slurm.cluster_name": {"$in": user_clusters}}
 
     return [f0, f1]