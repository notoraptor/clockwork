@import "../bootstrap/scss/bootstrap";

@import "_variables";
@import "_sortable";
@import "_input_group";
@import "_ribbon";
@import "_mobile";

/*
 ██████  ██████  ███    ███ ███    ███  ██████  ███    ██ 
██      ██    ██ ████  ████ ████  ████ ██    ██ ████   ██ 
██      ██    ██ ██ ████ ██ ██ ████ ██ ██    ██ ██ ██  ██ 
██      ██    ██ ██  ██  ██ ██  ██  ██ ██    ██ ██  ██ ██ 
 ██████  ██████  ██      ██ ██      ██  ██████  ██   ████ 
*/


body {
    background: white;
    font-family: 'Asap Condensed', sans-serif;
    color: $text;
}

a, a:visited {
    color: $turquoise;
    text-decoration: none;
    transition: all 0.3s;

    &:hover {
        color: $purple_pale;
    }
}
div.title {
    color: black;
    padding: 0 0 20px;
    > i {
        font-size: 0.6em;
        margin-left: -20px;
    }

    h1 {
        @include bold();
        &:before {
            content: "";
            width: 80px;
            display: block;
            margin-left: -20px;
            border-bottom: 1px solid;
        }
    }
}

span.message {
    display: inline-block;
    font-style: italic;
    @include normal();
    vertical-align: middle;
    padding-left: 20px;
    font-size: 1rem;

    i {
        margin-right: 6px;
    }
}

i.fa-arrows-rotate {
    transition: all 0.3s;

    .rotate-360 {
        @include rotate(360deg);
    }
}

/*
██   ██ ███████  █████  ██████  ███████ ██████  
██   ██ ██      ██   ██ ██   ██ ██      ██   ██ 
███████ █████   ███████ ██   ██ █████   ██████  
██   ██ ██      ██   ██ ██   ██ ██      ██   ██ 
██   ██ ███████ ██   ██ ██████  ███████ ██   ██ 
*/

.navbar-collapse {
    justify-content: flex-end;

    .navbar-nav a.nav-link {
        color: $charcoal;
        padding: 0 20px;
        white-space: nowrap;
        text-transform: uppercase;

        i {
            padding-right: 0.2em;
        }
    }

    ul.dropdown-menu {
        color: $text;
        h3 {
            font-size: 1em;
            font-weight: 900;
            padding: 0 16px;
        }
    }
}
.logo {
    max-width: 298px;
}
.login {
    text-align: right;
    max-width: 40px;
    .dropdown-menu {
        padding: 10px 20px;
        white-space: nowrap;
        margin-top: -30px;
        border-color: $grey;
        text-align: center;

        &.show {
            z-index: 99999;
        }

        .triangle-right {
            width: 0;
            height: 0;
            right: -10px;
            top: 33px;
            border-top: 10px solid transparent;
            border-bottom: 10px solid transparent;
            border-left: 10px solid $grey;
            position: absolute;
        }

        .triangle-right:after {
            content: '';
            width: 0;
            height: 0;
            border-top: 9px solid transparent;
            border-bottom: 9px solid transparent;
            border-left: 9px solid white;
            position: absolute;
            top: -9px;
            right: 1px;
        }
        p {
            margin-bottom: 5px;
        }
        a.btn {
            margin: 0 auto;
            display: inline-block;
            background: $turquoise;
            color: white;
        }
        strong {
            color: $red;
        }
    }
}

.top {
    padding: 0.6em 0;
    background: white;
    vertical-align: middle;
}

/*
███████ ███████  █████  ██████   ██████ ██   ██ 
██      ██      ██   ██ ██   ██ ██      ██   ██ 
███████ █████   ███████ ██████  ██      ███████ 
     ██ ██      ██   ██ ██   ██ ██      ██   ██ 
███████ ███████ ██   ██ ██   ██  ██████ ██   ██ 
*/

#formBlock {
    background-image: url(../images/top_bg.png);
    background-repeat: no-repeat;
    background-position: top center;
    background-size: 100% 100%;
}
#mainCollapse {
    border-top: 1px solid lighten($charcoal-pale, 20%);
    display: block !important;
    height: auto !important;
    padding-top: 40px;
    position: relative;
    overflow: hidden;

    h1 {
        a {
            color: black;
        }
        i {
            opacity: 1;
            transition: all 0.3s;
            display: block;
            content: "\f055";
            font-family: "Font Awesome 6 Pro";
            font-weight: 900;
            float: left;
            font-size: 0.8em;
            line-height: 1.5em;
            margin-left: -42px;
            background: -webkit-radial-gradient(top right, $red, $red-red);
            background: -moz-radial-gradient(top right, $red, $red-red);
            background: radial-gradient(to bottom left, $red, $red-red);
            -webkit-background-clip: text;
            -webkit-text-fill-color: transparent;
        }
    }
    
    .container {
        position: relative;
        z-index: 2;
    }
    &:after {
        display: block;
        content: "";
        width: 100%;
        height: 147px;
        position: absolute;
        bottom: 0;
        transition: all 0.3s;
        opacity: 1;
        background: rgb(255,255,255);
        background: linear-gradient(0deg, rgba(255,255,255,1) 0%, rgba(255,255,255,0) 100%);
        z-index: 1;
    }

    &.show {

        h1 i {
            opacity: 0;
            @include rotate(-360deg);
        }

        &:after {
            opacity: 0;
        }
    }
}

.searchform {
    .container form {
        padding: 20px 0 60px 0;
    }

    .cc_toggle_zone_column {
        height: 100%;
        border-radius: 4px;
        border: 1px solid $grey;
        padding: 0;        
    }

    .row .col-md-4:nth-child(1) {
        input[type="radio"] {
            margin-right: 6px;
        }

        .form-check-group input[type="radio"] {
            margin-top: 10px;
        }
    }

    .row .col-md-4:nth-child(2), 
    .row .col-md-4:nth-child(3) {
        .cc_toggle_zone_row:nth-child(even) {
            background: white;
        }
    }

    .form-label {
        width: 90%;
    }

    .cc_toggle_zone_row {
        padding: 4px 18px;

        &.row_title {
            padding: 12px 18px 10px;
            text-transform: uppercase;
            @include bold();
        }

        a {
            display: block;
            float: left;
            padding: 0 5px;

            i[title="Cluster documentation"] {
                color: $text;
            }

            &:hover i {
                color: $purple_pale;
            }

            &.disabled {
                cursor: default;
                i {
                    color: gray;
                }
            }
        }

        .form-switch {
            padding-left: 0;
        }
    }
    button {
        display: block;
        width: 100%;
        margin: 30px 0;
    }
}
.btn-red, .btn-red:visited {
    border: 0;
    background-color: $red;
    border-radius: 1.5em;
    line-height: 1.5em;
    font-size: 1.3em;
    color: white;
    text-transform: uppercase;
    @include bold();
    @include gradient-x($red, $red-red, 0%, 100%);
    @include transition(0.3s all);

    &:hover, &:active {
        border: 0;
        box-shadow: 0 0 0 0.25rem #9bced3;
        color: white;
        @include gradient-x($red-red, $red, 0%, 100%);
    }
    &:focus {
        border: 0;
        color: white;
    }
}

.btn-turquoise, .btn-turquoise:visited {
    border: 0;
    background-color: $turquoise;
    border-radius: 1.5em;
    line-height: 1.5em;
    font-size: 1em;
    color: white;
    text-transform: uppercase;
    @include bold();
    @include gradient-x($turquoise, $turquoise-blue, 0%, 100%);
    @include transition(0.3s all);

    &:hover, &:active {
        border: 0;
        box-shadow: 0 0 0 0.25rem #9bced3;
        color: white;
        @include gradient-x($turquoise-blue, $turquoise, 0%, 100%);
    }
    &:focus {
        border: 0;
        color: white;
    }
}

.form-switch .form-check-input {
    width: 2.8em;
    height: 1.3em;
    background-color: #c6c6c6;
    background-image: url("data:image/svg+xml,%3csvg xmlns='http://www.w3.org/2000/svg' viewBox='-4 -4 8 8'%3e%3ccircle r='3' fill='%23fff'/%3e%3c/svg%3e");
    @include transition(all, 0.2s);
    border: 0;

    &:before {
        content: "\f00d";
        font-size: 0.8em;
        margin-left: 1.9em;
        margin-top: 0.05em;
        font-family: "Font Awesome 6 Pro";
        font-weight: 900;
        display: block;
        position: absolute;
        color: white;
    }
}
.form-switch .form-check-input:checked {
    background-color: $purple;
    border-color: $purple;

    &:before {
        content: "\f00c";
        font-size: 0.7em;
        margin-top: 0.2em;
        margin-left: 0.96em;
        font-family: "Font Awesome 6 Pro";
        font-weight: 900;
        display: block;
        position: absolute;
        color: white;
    }
}
.form-radio .form-check-input {
    @include transition(all, 0.2s);
}

.form-radio .form-check-input:checked {
    background-color: $purple;
    border-color: $purple;
    background-image: none;

    &:before {
        content: "\f00c";
        font-size: 0.7em;
        margin-top: 0;
        margin-left: 0.2em;
        font-family: "Font Awesome 6 Pro";
        font-weight: 900;
        display: block;
        position: absolute;
        color: white;
    }
}
.form-radio .form-check-input:focus, .form-radio .form-check-input:active {
    background-image: none;
    background: $purple;
    box-shadow: 0 0 0 0.25rem lighten($turquoise, 20%);
}

.form-switch .form-check-input:focus {
    background-image: url("data:image/svg+xml,%3csvg xmlns='http://www.w3.org/2000/svg' viewBox='-4 -4 8 8'%3e%3ccircle r='3' fill='%23fff'/%3e%3c/svg%3e");
    box-shadow: 0 0 0 0.25rem lighten($turquoise, 20%);
}


/*
████████  █████  ██████  ██      ███████ ███████ 
   ██    ██   ██ ██   ██ ██      ██      ██      
   ██    ███████ ██████  ██      █████   ███████ 
   ██    ██   ██ ██   ██ ██      ██           ██ 
   ██    ██   ██ ██████  ███████ ███████ ███████ 
*/

table.table-striped {
    border-spacing: 0;
    border-collapse: initial;
    @include border-radius(4px); 
    overflow: hidden;

    tr:last-of-type {
        border-bottom: 1px solid $grey;
    }
    td:first-of-type {
        border-left: 1px solid $grey;
    }
    td:last-of-type {
        border-right: 1px solid $grey;
    }

    span.email {
        display: none;
    }
}

table.table-striped,
.cc_cluster_toggle_subzone .form-check-label {
    span.status {
        text-transform: lowercase;
        display: block;
        &::first-letter {
            text-transform: uppercase;
        }
    }
    span.status:after {
        font-family: "Font Awesome 6 Pro";
        font-weight: 900;
        display: block;
        float: left;
        padding: 0 6px 0 0;
    }

<<<<<<< HEAD
    span.failed:after, span.out_of_memory:after, span.cancelled:after, span.timeout:after, span.failed:after {
=======
    span.failed:before, span.out_of_memory:before, span.cancelled:before, span.timeout:before, span.preempted:before, span.failed:before {
>>>>>>> 0ee22950
        color: $purple_pale;
        content: "\f071";
    }
    span.completed:after {
        color: $turquoise;
        content: "\f336";
    }
    span.pending:after {
        color: $yellow;
        content: "\f28b";
    }
    span.running:after, span.completing:after {
        color: $green;
        content: "\e29e";
    }

    tr td:first-child, tr th {
        @include bold();
    }

    td.links {
        text-align: center;
        a {
            color: $text;
            display: inline-block;
            padding-right: 10px;

            &:last-child {
                padding-right: 0;
            }
        }
    }
   
    td.actions {
        text-align: center;

        a.stop {
            color: $red-red;
        }
    }

    thead {
        @include border-radius(4px); 
        background: #54abb4;
        background: -webkit-linear-gradient(left, #54abb4, #4c7ca3);
        background: -moz-linear-gradient(left, #54abb4, #4c7ca3);
        background: linear-gradient(to right, #54abb4, #4c7ca3);
        color: white;

        th {
            padding: 14px 10px;
        }
    }

    th[data-sortable="false"] {
        text-align: center;
    }

    td.links, td.state, td.actions {
        white-space: nowrap;
    }
}


    ul.pagination {
        margin-top: 50px;
        justify-content: center;
        li {
            a {
                cursor: pointer;
                &:focus, &:hover {
                    box-shadow: none;
                    color: $purple;
                    background: lighten($text, 60%);
                }
            }
            a, span {
                color: $charcoal-pale;
                font-size: 0.96em;
                padding: 0.6em 1.1em;
            }

           span {
                cursor: default;
                color: white;
                background: $purple;
            }

            span.ellipses {
                cursor: default;
                color: $text;
                background: lighten($text, 60%);
            }

            &.current span, &.current a {
                cursor: default;
                color: white;
                background: $purple;
            }

            &:first-child span, &:last-child span {
                background: lighten($text, 60%);
                color: white;
            }
        }
    }

/*
██████   █████  ███████ ██   ██ ██████   ██████   █████  ██████  ██████  
██   ██ ██   ██ ██      ██   ██ ██   ██ ██    ██ ██   ██ ██   ██ ██   ██ 
██   ██ ███████ ███████ ███████ ██████  ██    ██ ███████ ██████  ██   ██ 
██   ██ ██   ██      ██ ██   ██ ██   ██ ██    ██ ██   ██ ██   ██ ██   ██ 
██████  ██   ██ ███████ ██   ██ ██████   ██████  ██   ██ ██   ██ ██████  
*/

.dashboard_bg {
    background-image: url(../images/top_bg.png);
    background-repeat: no-repeat;
    background-position: top center;
    background-size: 100% 100%;
    padding: 60px 0;
}
.dashboard_job {

     a.btn {
        display: block;
        margin-top: 40px;
        width: 100%;
    }

    .col-md-3 .wrapper {
        position: relative;
        overflow: hidden;
        padding: 22px 28px;
        border-radius: 6px;
        height: 200px;

        i {
            position: relative;
            z-index: 10;
            display: block;
            width: 39px;
            padding: 12px;
            border-radius: 6px;
            margin-bottom: 20px;
            color: white;
            background: rgba(255,255,255,0.4);
        }

        span.hidden {
            display: none;
        }

        i.fa-arrows-rotate {
            background: transparent;
            display: none;
            margin: 18px 0 14px;

            &.fa-spin {
                display: inline-block;
            }
        }

        span {
            @include bold();
            color: white;
            font-size: 3em;
            display: block;
            position: relative;
            z-index: 10;
        }

        p {
            color: white;
            position: relative;
            margin-bottom:0;
            z-index: 10;
        }
    
        &:after {
            z-index: 1;
            content: "";
            display: block;
            position: absolute;
            right: 0;
            top: 0;
            width: 0;
            height: 0;
            border-top: 400px solid transparent;
            border-bottom: 400px solid transparent;
        }

        &.running {
            background: #50968e;
            background: -webkit-radial-gradient(top right, #50968e, #55b496);
            background: -moz-radial-gradient(top right, #50968e, #55b496);
            background: radial-gradient(to bottom left, #50968e, #55b496);

            &:after {
                border-right: 400px solid #55b496;
            }
        }

        &.completed {
            background: #508faa;
            background: -webkit-radial-gradient(top right, #508faa, #55abb4);
            background: -moz-radial-gradient(top right, #508faa, #55abb4);
            background: radial-gradient(to bottom left, #508faa, #55abb4);
            

            &:after {
                border-right: 400px solid #55abb4;
            }
        }

        &.pending {
            background: #ce8964;
            background: -webkit-radial-gradient(top right, #ce8964, #dba46a);
            background: -moz-radial-gradient(top right, #ce8964, #dba46a);
            background: radial-gradient(to bottom left, #ce8964, #dba46a);

            &:after {
                border-right: 400px solid #dba46a;
            }
        }

        &.stalled {
            background: #824f82;
            background: -webkit-radial-gradient(top right, #824f82, #8a5e8a);
            background: -moz-radial-gradient(top right, #824f82, #8a5e8a);
            background: radial-gradient(to bottom left, #824f82, #8a5e8a);

            &:after {
                border-right: 400px solid #8a5e8a;
            }
        }
    }
}

/*
██    ██ ███████ ███████ ██████  
██    ██ ██      ██      ██   ██ 
██    ██ ███████ █████   ██████  
██    ██      ██ ██      ██   ██ 
 ██████  ███████ ███████ ██   ██ 
*/


.user_jobs {
    .col-sm-12 {
        margin-top: 40px;
    }
}

.single_user img {
    max-width: 100%;
}


/*
███████ ███████ ████████ ████████ ██ ███    ██  ██████  ███████ 
██      ██         ██       ██    ██ ████   ██ ██       ██      
███████ █████      ██       ██    ██ ██ ██  ██ ██   ███ ███████ 
     ██ ██         ██       ██    ██ ██  ██ ██ ██    ██      ██ 
███████ ███████    ██       ██    ██ ██   ████  ██████  ███████ 
*/

.settings_list {
    dl dd {
        padding: 20px 0;
        border-bottom: 1px solid $cream-dark;
        margin: 0;
    }
    dl dt {
        padding: 20px 40px 20px 0;
        border-bottom: 1px solid $cream-dark;

        &.col-12 {
            padding: 20px 40px 0px 0;
            border-bottom: 0;
        }
    }

    pre {
        padding: 20px;
        background: $cream;
        white-space: pre-wrap;
        word-wrap: break-word;
    }

    select {
        width: auto;
    }

    table th, table td {
        text-align: center;

        div.form-switch {
            text-align: center;
            padding-left: 0;

            input {
                float: none;
                display: inline-block;
                margin: 3px auto 0;
            }
        }
    }
}

/*
███████  ██████   ██████  ████████ ███████ ██████  
██      ██    ██ ██    ██    ██    ██      ██   ██ 
█████   ██    ██ ██    ██    ██    █████   ██████  
██      ██    ██ ██    ██    ██    ██      ██   ██ 
██       ██████   ██████     ██    ███████ ██   ██ 
*/

#footer {
    padding: 50px 0;
    background: $cream;
    border-top: 1px solid $cream-dark;
    margin-top: 60px;
    font-size: 0.96em;
    color: $charcoal-pale;

    .col-6:last-of-type {
        text-align: right;

        a {
            color: $charcoal-pale;
            display: inline-block;
            padding: 0 10px;

            &:last-of-type {
                padding-right: 0;
            }

            &:hover {
                color: $purple;
            }
        }
    }
}<|MERGE_RESOLUTION|>--- conflicted
+++ resolved
@@ -474,11 +474,7 @@
         padding: 0 6px 0 0;
     }
 
-<<<<<<< HEAD
-    span.failed:after, span.out_of_memory:after, span.cancelled:after, span.timeout:after, span.failed:after {
-=======
-    span.failed:before, span.out_of_memory:before, span.cancelled:before, span.timeout:before, span.preempted:before, span.failed:before {
->>>>>>> 0ee22950
+    span.failed:after, span.out_of_memory:after, span.cancelled:after, span.timeout:after, span.preempted:after, span.failed:after {
         color: $purple_pale;
         content: "\f071";
     }
