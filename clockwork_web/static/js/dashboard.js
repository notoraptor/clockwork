--- conflicted
+++ resolved
@@ -583,42 +583,6 @@
         let tr = document.createElement('tr');
         let td;
 
-<<<<<<< HEAD
-        // start time
-        td = document.createElement('td');
-        if (D_job_slurm["start_time"] == null) {
-            td.innerHTML = "";
-        } else {
-            // If you want to display the time as "2021-07-06 22:19:46" for readability
-            // you need to set it up because this is going to be written as a unix timestamp.
-            // This might include injecting another field with a name
-            // such as "start_time_human_readable" or something like that, and using it here.
-            if ("date_format" in web_settings && web_settings["date_format"] == "words") {
-                td.innerHTML = TimeAgo.inWords(Date.now() - D_job_slurm["start_time"]); // For a relative time
-            }
-            else {
-                td.innerHTML = format_date(D_job_slurm["start_time"]); // For a human readable time or a timestamp
-            }
-        }
-        tr.appendChild(td);
-
-        // end time
-        td = document.createElement('td');
-        if (D_job_slurm["end_time"] == null) {
-            td.innerHTML = "";
-        } else {
-            // If you want to display the time as "2021-07-06 22:19:46" for readability
-            // you need to set it up because this is going to be written as a unix timestamp.
-            // This might include injecting another field with a name
-            // such as "start_time_human_readable" or something like that, and using it here.
-
-            if ("date_format" in web_settings && web_settings["date_format"] == "words") {
-                td.innerHTML = TimeAgo.inWords(Date.now() - D_job_slurm["end_time"]); // For a relative time
-            }
-            else {
-                td.innerHTML = format_date(D_job_slurm["end_time"]); // For a human readable time or a timestamp
-            }
-=======
         // Clusters
         if (check_web_settings_column_display(page_name, "clusters")) {
             td = document.createElement('td');
@@ -662,11 +626,13 @@
                     // you need to set it up because this is going to be written as a unix timestamp.
                     // This might include injecting another field with a name
                     // such as "start_time_human_readable" or something like that, and using it here.
-
-                    //td.innerHTML = D_job_slurm[job_time].toString(); // For a timestamp
-                    //td.innerHTML = TimeAgo.inWords(Date.now() - D_job_slurm[job_time]); // For a relative time
-                    td.innerHTML = format_date(D_job_slurm[job_time]); // For a human readable time
-                }
+        
+                    if ("date_format" in web_settings && web_settings["date_format"] == "words") {
+                        td.innerHTML = TimeAgo.inWords(Date.now() - D_job_slurm[job_time]); // For a relative time
+                    }
+                    else {
+                        td.innerHTML = format_date(D_job_slurm[job_time]); // For a human readable time or a timestamp
+                    }
                 tr.appendChild(td);
             }
         };
@@ -681,7 +647,6 @@
                 "<a href='' data-bs-toggle='tooltip' data-bs-placement='right' title='Link to another place'><i class='fa-solid fa-link-horizontal'></i></a>"
             ); 
             tr.appendChild(td);
->>>>>>> 2d86a03f
         }
 
         // Actions
