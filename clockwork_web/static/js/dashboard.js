"use strict";

/*
    Two main functions :
        // async call, fetches data from server
        launch_refresh_all_data()

        // uses global variables, does not fetch data
        refresh_display(display_filter)
*/


//date stuff
var TimeAgo = (function() {
var self = {};

  // Public Methods
self.locales = {
    prefix: '',
    sufix:  'ago',

    seconds: 'less than a minute',
    minute:  'about a minute',
    minutes: '%d minutes',
    hour:    'about an hour',
    hours:   'about %d hours',
    day:     'a day',
    days:    '%d days',
    month:   'about a month',
    months:  '%d months',
    year:    'about a year',
    years:   '%d years'
};

self.inWords = function(timeAgo) {
    var seconds = Math.floor((new Date() - parseInt(timeAgo)) / 1000),
        separator = this.locales.separator || ' ',
        words = this.locales.prefix + separator,
        interval = 0,
        intervals = {
          year:   seconds / 31536000,
          month:  seconds / 2592000,
          day:    seconds / 86400,
          hour:   seconds / 3600,
          minute: seconds / 60
    };

    var distance = this.locales.seconds;

    for (var key in intervals) {
        interval = Math.floor(intervals[key]);

        if (interval > 1) {
            distance = this.locales[key + 's'];
            break;
        } else if (interval === 1) {
            distance = this.locales[key];
            break;
        }
    }

        distance = distance.replace(/%d/i, interval);
        words += distance + separator + this.locales.sufix;

        return words.trim();
    };

    return self;
}());


const job_state_to_aggregated = {
    "BOOT_FAIL": "FAILED",
    "CANCELLED": "FAILED",
    "COMPLETED": "COMPLETED",
    "CONFIGURING": "PENDING",
    "COMPLETING": "RUNNING",
    "DEADLINE": "FAILED",
    "FAILED": "FAILED",
    "NODE_FAIL": "FAILED",
    "OUT_OF_MEMORY": "FAILED",
    "PENDING": "PENDING",
    "PREEMPTED": "FAILED",
    "RUNNING": "RUNNING",
    "RESV_DEL_HOLD": "PENDING",
    "REQUEUE_FED": "PENDING",
    "REQUEUE_HOLD": "PENDING",
    "REQUEUED": "PENDING",
    "RESIZING": "PENDING",
    "REVOKED": "FAILED",
    "SIGNALING": "RUNNING",
    "SPECIAL_EXIT": "FAILED",
    "STAGE_OUT": "RUNNING",
    "STOPPED": "FAILED",
    "SUSPENDED": "FAILED",
    "TIMEOUT": "FAILED",
};


// We set up a request to retrieve the jobs list as JSON
const refresh_endpoint = "/jobs/search?want_json=True&want_count=True"

// This id is used to identify the table to populate in the associated HTML file
const id_of_table_to_populate = "dashboard_table" // hardcoded into jobs.html also

/*  The point of having those two global variables
    is that you can externally call `refresh_display(display_filter)`.
    It's not nice to deal with global variables, but the alternative
    is that we export more of the arbitrary stuff to the outside.
*/

var latest_response_contents; // Stores the content of the latest response received

function count_jobs(response_contents) {
    const categories = [
        ["COMPLETED", "completed"],
        ["RUNNING", "running"],
        ["PENDING", "pending"],
        ["FAILED", "stalled"],
    ];

    for (const [category, element_name] of categories) {
        const div = document.getElementById("dashboard_" + element_name);
        let counter = 0;
        for (const D_job of response_contents) {
            const job_state = D_job["slurm"]["job_state"];
            if (job_state_to_aggregated[job_state] === category) {
                counter++;
            }
        }
        div.textContent = counter;
    }
}


function format_date(timestamp) {
    /*
        Format a timestamp in order to display it in the a format according to the
        user's web settings.
    */
    let date_to_format = new Date(timestamp*1000); // The timestamp should be in milliseconds, not in seconds

    // Date
    // As word
    // This is donc directly when creating the jobs list

    // As timestamp
    if ("date_format" in web_settings && web_settings["date_format"] == "unix_timestamp"){
        return timestamp.toString();
    }
    else {
        // Format each element
        let formatted_date, formatted_time;

        const year = date_to_format.getFullYear();
        const month = (date_to_format.getMonth()+1).toLocaleString('en-US', {minimumIntegerDigits: 2, useGrouping:false}); // Months are represented by indices from 0 to 11. Thus, 1 is added to the month. Moreover, this use of 'toLocaleString' is used to display each month with two digits (even the months from 1 to 9)
        const day = date_to_format.getDate().toLocaleString('en-US', {minimumIntegerDigits: 2, useGrouping:false}); // This use of 'toLocaleString' is used to display each day with two digits (even the days from 1 to 9)

        // As MM/DD/YYYY
        if ("date_format" in web_settings && web_settings["date_format"] == "MM/DD/YYYY"){
            formatted_date = `${month}/${day}/${year}`;
        }

        // As DD/MM/YYYY
        else if ("date_format" in web_settings && web_settings["date_format"] == "DD/MM/YYYY"){
            formatted_date = `${day}/${month}/${year}`;
        }

        // As YYYY/MM/DD (arbitrary default value)
        else {
            formatted_date = `${year}/${month}/${day}`;
        }

        // Hour
        // AM/PM
        if ("time_format" in web_settings && web_settings["time_format"] == "AM/PM"){
            formatted_time = date_to_format.toLocaleString('en-US', { hour: 'numeric', minute: 'numeric', hour12: true });
        }
        // 24h
        else {
            formatted_time = date_to_format.toLocaleString('en-US', { hour: 'numeric', minute: 'numeric', hourCycle: 'h23' }); // hourCycle is set to h23 because otherwise, midnight is "24h" instead of "00h" on Chrome
        }

        return `${formatted_date} ${formatted_time}`;
    }
}

function check_web_settings_column_display(page_name, column_name){
    /*
        Check whether or not the web setting associated to the display of a job property
        as column on an array on a page (here "dashboard") is set. If it is set,
        check its boolean value.

        Such a web setting, if set, is accessible by calling web_settings[page_name][column_name].
        The different columns (ie jobs properties) for the dashboard page are now the following:
        ["clusters", "job_id", "job_name", "job_state", "start_time", "submit_time", "end_time", "links", "actions"]

        Parameters:
            page_name       The name of the page on which we should display or not the
                            job properties requested by the user in its preferences. For now,
                            the values "dashboard" or "jobs_list" are expected
            column_name     The column showing a specific job property, to display or not regarding
                            the preferences of the user.

        Returns:
            True if the web_setting is unset or True, False otherwise.
    */
            return !(("column_display" in web_settings) && (page_name in web_settings["column_display"]) && (column_name in web_settings["column_display"][page_name])) || web_settings["column_display"][page_name][column_name];
}

/**
 * Improved version of fetch() that accepts a timeout in milliseconds
 * into options.
 * Reference (2022/02/15): https://dmitripavlutin.com/timeout-fetch-request/
 * @param resource - first parameter for fetch() (url or Request object)
 * @param options - fetch() options. Accepts option `timeout` to specify
 * timeout in milliseconds. Default to 20000 ms (20 seconds).
 * @returns {Promise<Response>}
 */
async function fetchWithTimeout(resource, options = {}) {
    const { timeout = 20000 } = options;
    console.log(`Fetch with timeout ${timeout} ms`);

    const controller = new AbortController();
    const id = setTimeout(() => controller.abort(), timeout);
    const response = await fetch(resource, {
        ...options,
        signal: controller.signal
    });
    clearTimeout(id);
    return response;
}

function launch_refresh_all_data(query_filter, display_filter, columns_dict) {
    /*
        We just clicked on "refresh", or maybe we have freshly loaded
        the page and need to create the table for the first time.

        // things that affect the data fetched
        query_filter = {
            "username": "all", // or specific username
            "time": 3600, // int, for number of seconds to go backwards
        }

        // things that we toggle in the interface
        display_filter = {
            "cluster_name": {
                "mila": true,
                "beluga": true,
                "cedar": true,
                "graham": true
            },
            "job_state": {
                "PENDING": true,
                "RUNNING": true,
                "COMPLETING": true,
                "COMPLETED": true,
                "OUT_OF_MEMORY": true,
                "TIMEOUT": true,
                "FAILED": true,
                "CANCELLED": true,
                "PREEMPTED": true,
            }
        }

        Keep in mind that any REST API call made here is done
        under the identity of the authenticated user so we don't need
        to worry about identification. The user cookie is passed automatically
        in the headers.
    */

    let url = refresh_endpoint;
    // If a user is specified, add its username to the request
    if (query_filter["username"].localeCompare("all") != 0) {
      url = url + "&username=" + query_filter["username"];
    }

    // Send the request, and retrieve the response
    const request = new Request(url,
        {   method: 'GET',
            headers: {
                'Content-Type': 'application/json'
            }
        });
    fetchWithTimeout(request)
    .then(response => {
        if (response.status === 200) {
            return response.json();
        } else {
            throw new Error('Something went wrong on api server!');
        }
    })
    .then(response_contents => {
        latest_response_contents = response_contents;
        refresh_display(display_filter, columns_dict);

    }).catch(error => {
        console.error(error);
    });
}

function refresh_display(display_filter, columns_dict) {
    /*
        Clear and populate the jobs table with the latest response content,
        filtered by the "display filters" given as parameters.
    */
    const latest_filtered_response_contents = apply_filter(latest_response_contents["jobs"], display_filter);
    const alljobs_filtered = apply_filter(latest_response_contents["jobs"], display_filter);


    //for testing only - use a smaller number
    //nbr_items_per_page = 3;

    // The following lines are commented because we do not want to add pagination
    // on the dashboard for now.
    // const total_jobs = latest_response_contents["nbr_total_jobs"];
    //page_num = document.getElementById('page_num').value;
    //nbr_items_per_page = display_filter['num_per_page'];
    //nbr_pages = Math.ceil(total_jobs / nbr_items_per_page);

    vacate_table(); // idempotent if not table is present
    populate_table(latest_filtered_response_contents, columns_dict);

    //kaweb - attempt to count results
    count_jobs(alljobs_filtered);
}

/*
    Helpers:
        retrieve_username_from_email(email)
        vacate_table()
        populate_table(response_contents)
        apply_filter(response_contents, display_filter)
*/


function vacate_table() {
    // mix of
    //    https://stackoverflow.com/questions/14094697/how-to-create-new-div-dynamically-change-it-move-it-modify-it-in-every-way-po
    //    https://stackoverflow.com/questions/24775725/loop-through-childnodes

    let table = document.getElementById(id_of_table_to_populate);

    /*  Everyone says that this can cause problems with parsing the DOM again,
        but given how many removals we need to do, it seems like it's cheap
        comparatively to removing every one of the 1000 rows.

        They also say that it can leak memory if there are handlers in the elements
        removed, but I don't think we've put anything in particular there.
        We might need to do some profiling later, and revisit this.
    */
    table.innerHTML = "";
    /*
    [].forEach.call(table.children, function(child) {
        table.removeChild(child);
    });
    */
}

function apply_filter(response_contents, display_filter) {

    /*  Since `display_filter` has two dicts that contain (str, bool),
        this makes it very easy to check if, for example,
            when D_job["cluster_name"] is "mila"
            is display_filter["cluster_name"]["mila"] true ?
        We do it for "cluster_name" and "job_state".

        Note that "job_state" is one of 8 possible strings in UPPERCASE,
        and not the projection down to 4 states that we use for toggle switches.
    */

    return response_contents.filter( D_job => {
        return display_filter["cluster_name"][D_job["slurm"]["cluster_name"]] && display_filter["job_state"][D_job["slurm"]["job_state"]]
    });
    //return response_contents;
}

/**
 * Backup variable to store sortable settings if we can't store it in localStorage.
 * By default, we want to store sortable settings in Javascript localStorage, so that
 * settings are saved even if user closes web page or browser. But storing in localStorage
 * may fail, so we need to define a backup strategy, that will save settings just for
 * current opened page.
 * More info: https://developer.mozilla.org/en-US/docs/Web/API/Storage/setItem#exceptions
 */
let BACKUP_SORTABLE_STORAGE = null;

/**
 * Get sortable settings. Return an object with fields
 * `name` for column name (string), and `ascending` for sorting direction (integer),
 * either 1 (ascending) or -1 (descending).
 */
function getSortableState() {
    const data = window.localStorage.getItem('SORTABLE_STATE');
    if (data) {
        return JSON.parse(data);
    } else {
        return BACKUP_SORTABLE_STORAGE || {name: null, ascending: 0, defaultAscending: 0};
    }
}

/**
 * Store sortable settings.
 */
function setSortableState(sortableState) {
    try {
        window.localStorage.setItem('SORTABLE_STATE', JSON.stringify(sortableState));
    } catch (exception) {
        console.error(exception);
        BACKUP_SORTABLE_STORAGE = sortableState;
    }
}

/**
 * Event listener to listen clicks on table column header.
 * Capture click to infer sortable settings and store it.
 * @param event - click event (currently not used)
 * @param colName - column name
 * @param colIndex - column index in table (starting at 0)
 * @param table - table HTML element
 */
function onClickSortableColumn(event, colName, colIndex, table) {
    const sortableState = getSortableState();
    // Get default sorting direction from framework Sortable.
    // Default direction is descending for number, ascending for other types.
    const defaultSortDirection = Sortable.getColumnType(table, colIndex).defaultSortDirection;
    console.log(colName, defaultSortDirection);
    sortableState.defaultAscending = defaultSortDirection === 'descending' ? -1 : 1;
    if (sortableState.name === colName) {
        // If we are on same column, new direction is reverse from previous.
        sortableState.ascending = -sortableState.ascending;
    } else {
        // Otherwise, we got full new sortable settings.
        sortableState.name = colName;
        sortableState.ascending = sortableState.defaultAscending;
    }
    // Store inferred settings.
    setSortableState(sortableState);
    console.log(`Current sorting: ${colName}/${sortableState.ascending === 1 ? 'ascending' : 'descending'}`);
}

function generate_cell_time_content(td, D_job_slurm, column_key, job_time_type){
    /*
        Generate the content of a cell presenting a timestamp

        Parameters:
        - td                The HTML entity to fill with job data
        - D_job             The dictionary describing the job to describe in the row
        - column_key        The key identifying the column of the array
        - job_time_type     Multiple timestamps could be encountered in job data. This parameter specifies which
                            one we are handling (for now, we use it for the submit_time, the start_time and the end_time
                            of the job)
    */
    if (D_job_slurm[job_time_type] == null) {
        td.innerHTML = "";
    } else {
        // If you want to display the time as "2021-07-06 22:19:46" for readability
        // you need to set it up because this is going to be written as a unix timestamp.
        // This might include injecting another field with a name
        // such as "start_time_human_readable" or something like that, and using it here.

        if ("date_format" in web_settings && web_settings["date_format"] == "words") {
            td.innerHTML = TimeAgo.inWords(Date.now() - D_job_slurm[job_time_type]); // For a relative time
        }
        else {
            td.innerHTML = format_date(D_job_slurm[job_time_type]); // For a human readable time or a timestamp
        }
    }
}

function generate_cell_content(td, D_job, column_key) {
    /*
        Generate the content of a cell in the array presenting the jobs

        Parameters:
        - td            The HTML entity to fill with job data
        - D_job         The dictionary describing the job to describe in the row
        - column_key    The key identifying the column of the array
    */
    const D_job_slurm = D_job["slurm"];
    switch(column_key) {
        case "clusters":
            if (D_job_slurm["cluster_name"]) {
                const a = document.createElement("a");
                a.setAttribute("href", "/clusters/one?cluster_name=" + D_job_slurm["cluster_name"]);
                a.innerHTML = D_job_slurm["cluster_name"];
                td.appendChild(a);
            }
            else {
                td.innerHTML = D_job_slurm["cluster_name"];
            }
            return td;

        case "job_id":
            td.innerHTML = ("<a href=\"" + "/jobs/one?job_id=" + D_job_slurm["job_id"] + "\">" + D_job_slurm["job_id"] + "</a>");
            return td;

        case "job_name":
            td.innerHTML = (D_job_slurm["name"] ? D_job_slurm["name"] : "").substring(0, 20); // truncated after 20 characters (you can change this magic number if you want)
            return td;
            
        case "job_state":
            //kaweb - displaying the job state in lowercase to manipulate it in CSS
            const job_state = D_job_slurm["job_state"].toLowerCase();
            //kaweb - using the job state as a shorthand to insert icons through CSS
            td.className = "job_state";
            const formatted_job_state = job_state.replace(/_/g, " ");
            const aggregated_job_state = (job_state_to_aggregated[job_state.toUpperCase()] || "NONE").toLowerCase();
            td.innerHTML = ("<span class=\"status " + aggregated_job_state + "\">" + formatted_job_state + "</span>");
            return td;
            
        case "submit_time":
            generate_cell_time_content(td, D_job_slurm, column_key, "submit_time");
            return td;
            
        case "start_time":
            generate_cell_time_content(td, D_job_slurm, column_key, "start_time");
            return td;
            
        case "end_time":
            generate_cell_time_content(td, D_job_slurm, column_key, "end_time");
            return td;
            
        case "links":
            td.className = "links";
            let link0_innerHTML;
            // This link works only for Narval and Beluga. See CW-141.
            if ((D_job_slurm["cluster_name"] == "narval") || (D_job_slurm["cluster_name"] == "beluga")) {
                // https://portail.narval.calculquebec.ca/secure/jobstats/<username>/<jobid>
                let target_url = `https://portail.${D_job_slurm["cluster_name"]}.calculquebec.ca/secure/jobstats/${D_job_slurm["username"]}/${D_job_slurm["job_id"]}`
                link0_innerHTML = `<a href='${target_url}' data-bs-toggle='tooltip' data-bs-placement='right' title='this job on DRAC portal'><i class='fa-solid fa-file'></i></a>`
            } else {
                link0_innerHTML = ""
            }
            // This is just a placeholder for now.
            const link1_innerHTML = "<a href='' data-bs-toggle='tooltip' data-bs-placement='right' title='Link to another place'><i class='fa-solid fa-link-horizontal'></i></a>"
            td.innerHTML = link0_innerHTML + link1_innerHTML;
            return td;
            
        case "actions":
            td.className = "actions";
            td.innerHTML = (
                "<a href='' class='stop' data-bs-toggle='tooltip' data-bs-placement='right' title='Cancel job'><i class='fa-solid fa-xmark'></i></a>"
            );
            return td;
            
        default:
            // We do nothing if we do not know the requested column
            return td;
    }
}

function populate_table(response_contents, columns_dict) {
    /*
        `response_contents` here is a list of dict with fields
            'slurm': {
                        'cluster_name': ... ,
                        'username': ... ,
                        'job_id': ... ,
                        'name': ... ,
                        ...
                    },
            'cw': {
                    ...
                  }


          For now, we mainly display the "slurm" informations of each job
            <td>{{e['cluster_name']}}</td>
            <td><a href="/jobs/one?job_id={{e['job_id']}}"> {{e['job_id']}} </a></td>
            <td>{{e.get('name', "")[:32]}}</td> <!-- truncate after 32 chars -->
            <td>{{e['job_state']}}</td>
            ...
    */
    // Initialize the name of the current page
    let page_name = "dashboard";

    let table = document.getElementById(id_of_table_to_populate);

    /* create the table header */
    let thead = document.createElement('thead');
    let tr = document.createElement('tr');
    let th;
    // We will find the column to sort using current sortable state.
    let thToSort;
    const currentSortableState = getSortableState();
    setSortableState({name: null, ascending: 0, defaultAscending: 0});
    
    // Generate headers from column_dict
    let cnt = 1;
    for (var column_key in columns_dict){
        if (check_web_settings_column_display(page_name, column_key)) {
            th = document.createElement('th');
            th.innerHTML = columns_dict[column_key]["label"];

            if (columns_dict[column_key]["sortable"] != "") {
                // If the column is sortable, listen to clicks on the headers
                th.addEventListener('click', (evt) => onClickSortableColumn(evt, column_key, cnt, table));
                if (currentSortableState.name === column_key) {
                    thToSort = th;
                }
                // Specify if the sorting is done numerically
                if (columns_dict[column_key]["sortable"] === "numeric") {
                    th.setAttribute("data-sortable-type", "numeric");
                }
            }
            else {
                // If the column is not sortable, specify it
                th.setAttribute("data-sortable", "false");
            }
            tr.appendChild(th);
        }
        cnt++;
    }
    thead.appendChild(tr);
    table.appendChild(thead);

    let tbody = document.createElement('tbody');
    
    /* then add the information for all the jobs */
    [].forEach.call(response_contents, function(D_job) {
        let tr = document.createElement('tr');
        
        // Generate content corresponding to headers for the current line
        for (var column_key in columns_dict){
            if (check_web_settings_column_display(page_name, column_key)) {
                let td = document.createElement('td');
                let filled_td = generate_cell_content(td.cloneNode(true), D_job, column_key);
                tr.appendChild(filled_td);
            }
        }
<<<<<<< HEAD
        
=======
        // Job state
        if (check_web_settings_column_display(page_name, "job_state")) {
            //td = document.createElement('td'); td.innerHTML = D_job_slurm["job_state"]; tr.appendChild(td);
            //kaweb - using the job state as a shorthand to insert icons through CSS
            const td = document.createElement('td');
            td.className = "job_state";

            const formatted_job_state = job_state.replace(/_/g, " ");
            const aggregated_job_state = (job_state_to_aggregated[job_state.toUpperCase()] || "NONE").toLowerCase();

            td.innerHTML = ("<span class=\"status " + aggregated_job_state + "\">" + formatted_job_state + "</span>");
            tr.appendChild(td);
        }
        // Submit_time, start time and end_time of the jobs
        let job_times = ["submit_time", "start_time", "end_time"];
        for (var i=0; i<job_times.length; i++) {
            let job_time = job_times[i];
            if (check_web_settings_column_display(page_name, job_time)) {
                const td = document.createElement('td');
                if (D_job_slurm[job_time] == null) {
                    td.innerHTML = "";
                } else {
                    // If you want to display the time as "2021-07-06 22:19:46" for readability
                    // you need to set it up because this is going to be written as a unix timestamp.
                    // This might include injecting another field with a name
                    // such as "start_time_human_readable" or something like that, and using it here.

                    if ("date_format" in web_settings && web_settings["date_format"] == "words") {
                        td.innerHTML = TimeAgo.inWords(Date.now() - D_job_slurm[job_time]); // For a relative time
                    }
                    else {
                        td.innerHTML = format_date(D_job_slurm[job_time]); // For a human readable time or a timestamp
                    }
                }
                tr.appendChild(td);
            }
        }

        // Links
        if (check_web_settings_column_display(page_name, "links")) {
            const td = document.createElement('td');
            td.className = "links";

            let link0_innerHTML;
            // This link works only for Narval and Beluga. See CW-141.
            if ((D_job_slurm["cluster_name"] == "narval") || (D_job_slurm["cluster_name"] == "beluga")) {
                // https://portail.narval.calculquebec.ca/secure/jobstats/<username>/<jobid>
                let target_url = `https://portail.${D_job_slurm["cluster_name"]}.calculquebec.ca/secure/jobstats/${D_job_slurm["username"]}/${D_job_slurm["job_id"]}`
                link0_innerHTML = `<a href='${target_url}' data-bs-toggle='tooltip' data-bs-placement='right' title='this job on DRAC portal'><i class='fa-solid fa-file'></i></a>`
            } else {
                link0_innerHTML = ""
            }
            // This is just a placeholder for now.
            const link1_innerHTML = "<a href='' data-bs-toggle='tooltip' data-bs-placement='right' title='Link to another place'><i class='fa-solid fa-link-horizontal'></i></a>"
            td.innerHTML = link0_innerHTML + link1_innerHTML
            tr.appendChild(td);
        }

        // Actions
        if (check_web_settings_column_display(page_name, "actions")) {
            const td = document.createElement('td');
            td.className = "actions";
            td.innerHTML = (
                "<a href='' class='stop' data-bs-toggle='tooltip' data-bs-placement='right' title='Cancel job'><i class='fa-solid fa-octagon-minus' style='color:#dba46a;'></i></a>"
            );
            tr.appendChild(td);
        }

>>>>>>> 5734caaa
        tbody.appendChild(tr);

    });
    table.appendChild(tbody);
    // Activate sorting.
    if (table.getAttribute('data-sortable-initialized')) {
        table.setAttribute('data-sortable-initialized', "false");
    }
    console.log(`Init sorting for ${id_of_table_to_populate}`);
    Sortable.initTable(table);
    // Sort newly populated table using current sortable state.
    // To do sorting, we click on column.
    // If default sorting is ascending, we click once for ascending direction, twice for descending.
    // If default sorting is descending, we click once for descending direction, twice for ascending.
    if (thToSort) {
        console.log('click once');
        thToSort.click();
        if (currentSortableState.ascending !== currentSortableState.defaultAscending) {
            console.log('click twice');
            thToSort.click();
        }
    }

    /* some of that can be used for adding the href back in the code above
        let td0 = document.createElement('td');
            let url = "../../../joplin_live/arcanix/note/" + note_info["jid"];
            td0.innerHTML = "<a href=\"" + url + "\">" + note_info["title"] + "</a>";
            */
}


function retrieve_username_from_email(email) {
    /*
        Retrieve the first part of the email identifying a user.

        The format of an input email is:
        firstname.name@mila.quebec

        The expected result for this function is:
        firstname.name
        (or more generally the party before the @)
    */
    if (email !== null) {
        const parsed_email = email.split("@");
        return parsed_email[0];
    }
    else {
      return "";
    }
}<|MERGE_RESOLUTION|>--- conflicted
+++ resolved
@@ -533,22 +533,24 @@
                 link0_innerHTML = ""
             }
             // This is just a placeholder for now.
-            const link1_innerHTML = "<a href='' data-bs-toggle='tooltip' data-bs-placement='right' title='Link to another place'><i class='fa-solid fa-link-horizontal'></i></a>"
+            const link1_innerHTML = "<a href='' data-bs-toggle='tooltip' data-bs-placement='right' title='{{ gettext('Link to another place') }}'><i class='fa-solid fa-link-horizontal'></i></a>"
             td.innerHTML = link0_innerHTML + link1_innerHTML;
             return td;
             
         case "actions":
             td.className = "actions";
             td.innerHTML = (
-                "<a href='' class='stop' data-bs-toggle='tooltip' data-bs-placement='right' title='Cancel job'><i class='fa-solid fa-xmark'></i></a>"
+                "<a href='' class='stop' data-bs-toggle='tooltip' data-bs-placement='right' title='Cancel job'><i class='fa-solid fa-octagon-minus' style='color:#dba46a;'></i></a>"
             );
             return td;
             
         default:
             // We do nothing if we do not know the requested column
             return td;
-    }
-}
+            
+    }
+}
+
 
 function populate_table(response_contents, columns_dict) {
     /*
@@ -629,78 +631,7 @@
                 tr.appendChild(filled_td);
             }
         }
-<<<<<<< HEAD
-        
-=======
-        // Job state
-        if (check_web_settings_column_display(page_name, "job_state")) {
-            //td = document.createElement('td'); td.innerHTML = D_job_slurm["job_state"]; tr.appendChild(td);
-            //kaweb - using the job state as a shorthand to insert icons through CSS
-            const td = document.createElement('td');
-            td.className = "job_state";
-
-            const formatted_job_state = job_state.replace(/_/g, " ");
-            const aggregated_job_state = (job_state_to_aggregated[job_state.toUpperCase()] || "NONE").toLowerCase();
-
-            td.innerHTML = ("<span class=\"status " + aggregated_job_state + "\">" + formatted_job_state + "</span>");
-            tr.appendChild(td);
-        }
-        // Submit_time, start time and end_time of the jobs
-        let job_times = ["submit_time", "start_time", "end_time"];
-        for (var i=0; i<job_times.length; i++) {
-            let job_time = job_times[i];
-            if (check_web_settings_column_display(page_name, job_time)) {
-                const td = document.createElement('td');
-                if (D_job_slurm[job_time] == null) {
-                    td.innerHTML = "";
-                } else {
-                    // If you want to display the time as "2021-07-06 22:19:46" for readability
-                    // you need to set it up because this is going to be written as a unix timestamp.
-                    // This might include injecting another field with a name
-                    // such as "start_time_human_readable" or something like that, and using it here.
-
-                    if ("date_format" in web_settings && web_settings["date_format"] == "words") {
-                        td.innerHTML = TimeAgo.inWords(Date.now() - D_job_slurm[job_time]); // For a relative time
-                    }
-                    else {
-                        td.innerHTML = format_date(D_job_slurm[job_time]); // For a human readable time or a timestamp
-                    }
-                }
-                tr.appendChild(td);
-            }
-        }
-
-        // Links
-        if (check_web_settings_column_display(page_name, "links")) {
-            const td = document.createElement('td');
-            td.className = "links";
-
-            let link0_innerHTML;
-            // This link works only for Narval and Beluga. See CW-141.
-            if ((D_job_slurm["cluster_name"] == "narval") || (D_job_slurm["cluster_name"] == "beluga")) {
-                // https://portail.narval.calculquebec.ca/secure/jobstats/<username>/<jobid>
-                let target_url = `https://portail.${D_job_slurm["cluster_name"]}.calculquebec.ca/secure/jobstats/${D_job_slurm["username"]}/${D_job_slurm["job_id"]}`
-                link0_innerHTML = `<a href='${target_url}' data-bs-toggle='tooltip' data-bs-placement='right' title='this job on DRAC portal'><i class='fa-solid fa-file'></i></a>`
-            } else {
-                link0_innerHTML = ""
-            }
-            // This is just a placeholder for now.
-            const link1_innerHTML = "<a href='' data-bs-toggle='tooltip' data-bs-placement='right' title='Link to another place'><i class='fa-solid fa-link-horizontal'></i></a>"
-            td.innerHTML = link0_innerHTML + link1_innerHTML
-            tr.appendChild(td);
-        }
-
-        // Actions
-        if (check_web_settings_column_display(page_name, "actions")) {
-            const td = document.createElement('td');
-            td.className = "actions";
-            td.innerHTML = (
-                "<a href='' class='stop' data-bs-toggle='tooltip' data-bs-placement='right' title='Cancel job'><i class='fa-solid fa-octagon-minus' style='color:#dba46a;'></i></a>"
-            );
-            tr.appendChild(td);
-        }
-
->>>>>>> 5734caaa
+
         tbody.appendChild(tr);
 
     });
