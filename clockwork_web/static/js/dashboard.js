--- conflicted
+++ resolved
@@ -82,7 +82,6 @@
 var latest_response_contents; // Stores the content of the latest response received
 var latest_filtered_response_contents; // Results in applying filters on the latest response contents
 
-<<<<<<< HEAD
 var page_num;
 
 function incrementValue()
@@ -238,7 +237,9 @@
     running.textContent = counter_running;
     pending.textContent = counter_pending;
     stalled.textContent = counter_stalled;
-=======
+
+}
+
 function format_date(timestamp) {
     /*
         Format a timestamp in order to display it in the following format:
@@ -255,7 +256,6 @@
     minutes = date_to_format.getMinutes().toLocaleString('en-US', {minimumIntegerDigits: 2, useGrouping:false}); // This use of 'toLocaleString' is used to display the minutes with two digits (even when there is less than 10 minutes in the current hour)
 
     return `${year}-${month}-${day} ${hours}:${minutes}`;
->>>>>>> 0ee22950
 }
 
 function launch_refresh_all_data(query_filter, display_filter) {
@@ -556,8 +556,7 @@
 
 }
 
-<<<<<<< HEAD
-=======
+
 function count_jobs(response_contents) {
 
     let running = document.getElementById("dashboard_running");
@@ -594,7 +593,6 @@
     stalled.textContent = counter_stalled;
 }
 
->>>>>>> 0ee22950
 function retrieve_username_from_email(email) {
     /*
         Retrieve the first part of the email identifying a user.
