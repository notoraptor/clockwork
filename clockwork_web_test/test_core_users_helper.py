--- conflicted
+++ resolved
@@ -48,13 +48,8 @@
     """
     # Use the app context
     with app.app_context():
-<<<<<<< HEAD
-        # Set the dark mode for a user who does not exist to True and get the status code of the operation
-        # (in this case, we have valid setting_key and setting_value)
-=======
         # Set the dark mode for a user who does not exist to True and get the status code
         # of the operation (in this case, we have valid setting_key and setting_value)
->>>>>>> 2d86a03f
         unknown_mila_email_username = "userdoesntexist@mila.quebec"
         (status_code, _) = _set_web_setting(
             unknown_mila_email_username, "dark_mode", True
@@ -241,9 +236,6 @@
                 )
 
 
-<<<<<<< HEAD
-def test_is_correct_type_for_web_setting_with_unexpected_web_setting():
-=======
 @pytest.mark.parametrize(
     "setting_key,setting_value",
     [
@@ -255,7 +247,6 @@
 def test_is_correct_type_for_web_setting_with_unexpected_web_setting(
     setting_key, setting_value
 ):
->>>>>>> 2d86a03f
     """
     Test the function is_correct_type_for_web_setting when an unexpected
     setting_key is provided
@@ -276,17 +267,14 @@
         ("nbr_items_per_page", True),
         ("dark_mode", "test"),
         ("dark_mode", 52.90),
-<<<<<<< HEAD
         ("date_format", 45),
         ("date_format", True),
         ("date_format", "notacorrectdateformat"),
         ("time_format", 4986.57),
         ("time_format", False),
         ("time_format", "notacorrecttimeformat"),
-=======
         ("column_display.dashboard.job_id", 45),
         ("column_display.dashboard.job_id", "not a string expected"),
->>>>>>> 2d86a03f
     ],
 )
 def test_is_correct_type_for_web_setting_with_incorrect_value_type(
@@ -312,15 +300,12 @@
         ("nbr_items_per_page", 567),
         ("dark_mode", False),
         ("dark_mode", True),
-<<<<<<< HEAD
         ("date_format", "words"),
         ("date_format", "YYYY/MM/DD"),
         ("time_format", "24h"),
         ("time_format", "AM/PM"),
-=======
         ("column_display.dashboard.job_id", True),
         ("column_display.dashboard.job_id", False),
->>>>>>> 2d86a03f
     ],
 )
 def test_is_correct_type_for_web_setting_success(setting_key, setting_value):
@@ -723,7 +708,6 @@
                 )
 
 
-<<<<<<< HEAD
 @pytest.mark.parametrize(
     "incorrect_date_format",
     [54, "not_a_correct_date_format", True, 3.4, ["unix_timestamp"]],
@@ -758,7 +742,199 @@
 
         # Check the status code
         assert status_code == 400  # Bad Request
-=======
+
+        # Assert that the users data remains unchanged
+        assert_no_user_has_been_modified(fake_data)
+
+
+def test_set_date_format_with_unknown_user(app, fake_data):
+    """
+    Test the function set_date_format while providing a user who does
+    not exist
+
+    Parameters:
+    - app           The scope of our tests, used to set the context
+                    (to access MongoDB)
+    - fake_data     The data on which our tests are based
+    """
+    # Use the app context
+    with app.app_context():
+        # Try to update a date format for a user who does not exist and get the status
+        # code of the operation
+        unknown_mila_email_username = "userdoesntexist@mila.quebec"  # Inexistent user
+        date_format = "unix_timestamp"  # Valid date format
+        (status_code, _) = set_date_format(unknown_mila_email_username, date_format)
+
+        # Check the status code
+        assert status_code == 500 # Internal Server Error
+
+        # Assert that the users data remains unchanged
+        assert_no_user_has_been_modified(fake_data)
+
+@pytest.mark.parametrize(
+    "valid_date_format",
+    ["DD/MM/YYYY", "unix_timestamp"],
+)
+def test_set_date_format_success(app, fake_data, valid_date_format):
+    """
+    Test the function set_date_format
+
+    Parameters:
+    - app                   The scope of our tests, used to set the context
+                            (to access MongoDB)
+    - fake_data             The data on which our tests are based
+    - valid_date_format     An element which does not correspond to what is expected
+                            from a date format
+    """
+    # Assert that the users of the fake data exist and are not empty
+    assert "users" in fake_data and len(fake_data["users"]) > 0
+
+    # Get an existing user from the fake_data
+    known_user = fake_data["users"][0]
+    known_mila_email_username = known_user["mila_email_username"]
+
+    # Use the app context
+    with app.app_context():
+        # Try to update the preferred date format of the user with a value
+        # of an expected type
+        (status_code, _) = set_date_format(known_mila_email_username, valid_date_format)
+
+        # Check the status code
+        assert status_code == 200  # Success
+
+        # Assert that the value has correctly been updated
+        # Retrieve the user from the database
+        mc = get_db()
+        # NB: the argument of find_one is the filter to apply to the user list
+        # the returned user matches this condition
+        D_user = mc["users"].find_one(
+            {"mila_email_username": known_user["mila_email_username"]}
+        )
+
+        # Compare the value of the date format with the expected one
+        assert D_user["web_settings"]["date_format"] == valid_date_format
+        # Assert that the other web settings remain unchanged
+        for setting_key in known_user["web_settings"].keys():
+            if setting_key != "date_format":
+                assert (
+                    known_user["web_settings"][setting_key]
+                    == D_user["web_settings"][setting_key]
+                )
+
+
+@pytest.mark.parametrize(
+    "incorrect_time_format",
+    [237000, "not_a_correct_time_format", False, 789.09, ["AM/PM"]],
+)
+def test_set_time_format_with_incorrect_value_type(
+    app, fake_data, incorrect_time_format
+):
+    """
+    Test the function set_time_format while providing incorrect parameters
+
+    Parameters:
+    - app                       The scope of our tests, used to set the context
+                                (to access MongoDB)
+    - fake_data                 The data on which our tests are based
+    - incorrect_time_format     An element which does not correspond to what is expected
+                                from a time format
+    """
+    # Assert that the users of the fake data exist and are not empty
+    assert "users" in fake_data and len(fake_data["users"]) > 0
+
+    # Get an existing user from the fake_data
+    known_user = fake_data["users"][0]
+    known_mila_email_username = known_user["mila_email_username"]
+
+    # Use the app context
+    with app.app_context():
+        # Try to update the preferred time format of the user with a value
+        # of an unexpected type
+        (status_code, _) = set_time_format(
+            known_mila_email_username, incorrect_time_format
+        )
+
+        # Check the status code
+        assert status_code == 400  # Bad Request
+
+        # Assert that the users data remains unchanged
+        assert_no_user_has_been_modified(fake_data)
+
+
+def test_set_time_format_with_unknown_user(app, fake_data):
+    """
+    Test the function set_time_format while providing a user who does not exist
+
+    Parameters:
+    - app           The scope of our tests, used to set the context
+                    (to access MongoDB)
+    - fake_data     The data on which our tests are based
+    """
+    # Use the app context
+    with app.app_context():
+        # Try to update a time format for a user who does not exist and get the status
+        # code of the operation
+        unknown_mila_email_username = "userdoesntexist@mila.quebec"  # Inexistent user
+        time_format = "24h"  # Valid time format
+        (status_code, _) = set_time_format(unknown_mila_email_username, time_format)
+
+        # Check the status code
+        assert status_code == 500 # Internal Server Error
+
+        # Assert that the users data remains unchanged
+        assert_no_user_has_been_modified(fake_data)
+
+
+@pytest.mark.parametrize(
+    "valid_time_format",
+    ["AM/PM", "24h"],
+)
+def test_set_time_format_success(app, fake_data, valid_time_format):
+    """
+    Test the function set_time_format
+
+    Parameters:
+    - app                   The scope of our tests, used to set the context
+                            (to access MongoDB)
+    - fake_data             The data on which our tests are based
+    - valid_time_format     An element which does not correspond to what is expected
+                            from a time format
+    """
+    # Assert that the users of the fake data exist and are not empty
+    assert "users" in fake_data and len(fake_data["users"]) > 0
+
+    # Get an existing user from the fake_data
+    known_user = fake_data["users"][0]
+    known_mila_email_username = known_user["mila_email_username"]
+
+    # Use the app context
+    with app.app_context():
+        # Try to update the preferred time format of the user with a value
+        # of an expected type
+        (status_code, _) = set_time_format(known_mila_email_username, valid_time_format)
+
+        # Check the status code
+        assert status_code == 200  # Success
+
+        # Assert that the value has correctly been updated
+        # Retrieve the user from the database
+        mc = get_db()
+        # NB: the argument of find_one is the filter to apply to the user list
+        # the returned user matches this condition
+        D_user = mc["users"].find_one(
+            {"mila_email_username": known_user["mila_email_username"]}
+        )
+        # Compare the value of the time format with the expected one
+        assert D_user["web_settings"]["time_format"] == valid_time_format
+        # Assert that the other web settings remain unchanged
+        for setting_key in known_user["web_settings"].keys():
+            if setting_key != "time_format":
+                assert (
+                    known_user["web_settings"][setting_key]
+                    == D_user["web_settings"][setting_key]
+                )
+
+
 @pytest.mark.parametrize("page_name,column_name", [("dashboard", "start_time")])
 def test_enable_column_display_with_unknown_user(
     app, fake_data, page_name, column_name
@@ -783,19 +959,12 @@
         )
 
         # Check the status code
-        assert status_code == 500
->>>>>>> 2d86a03f
-
-        # Assert that the users data remains unchanged
-        assert_no_user_has_been_modified(fake_data)
-
-
-<<<<<<< HEAD
-def test_set_date_format_with_unknown_user(app, fake_data):
-    """
-    Test the function set_date_format while providing a user who does
-    not exist
-=======
+        assert status_code == 500 # Internal Server Error
+
+        # Assert that the users data remains unchanged
+        assert_no_user_has_been_modified(fake_data)
+
+
 @pytest.mark.parametrize(
     "page_name,column_name",
     [
@@ -815,25 +984,11 @@
 def test_enable_column_display_bad_request(app, fake_data, page_name, column_name):
     """
     Test the function enable_column_display with unexpected page_name and column_name
->>>>>>> 2d86a03f
-
-    Parameters:
-    - app           The scope of our tests, used to set the context
-                    (to access MongoDB)
-    - fake_data     The data on which our tests are based
-<<<<<<< HEAD
-    """
-    # Use the app context
-    with app.app_context():
-        # Try to update a date format for a user who does not exist and get the status
-        # code of the operation
-        unknown_mila_email_username = "userdoesntexist@mila.quebec"  # Inexistent user
-        date_format = "unix_timestamp"  # Valid date format
-        (status_code, _) = set_date_format(unknown_mila_email_username, date_format)
-
-        # Check the status code
-        assert status_code == 500
-=======
+
+    Parameters:
+    - app           The scope of our tests, used to set the context
+                    (to access MongoDB)
+    - fake_data     The data on which our tests are based
     - page_name     Name of the page on which the job property corresponding to the column should be displayed
     - column_name   Name of the column (corresponding to a job property) whose display is enabled
     """
@@ -851,47 +1006,12 @@
         )
 
         # Check the status code
-        assert status_code == 400
->>>>>>> 2d86a03f
-
-        # Assert that the users data remains unchanged
-        assert_no_user_has_been_modified(fake_data)
-
-
-<<<<<<< HEAD
-@pytest.mark.parametrize(
-    "valid_date_format",
-    ["DD/MM/YYYY", "unix_timestamp"],
-)
-def test_set_date_format_success(app, fake_data, valid_date_format):
-    """
-    Test the function set_date_format
-
-    Parameters:
-    - app                   The scope of our tests, used to set the context
-                            (to access MongoDB)
-    - fake_data             The data on which our tests are based
-    - valid_date_format     An element which does not correspond to what is expected
-                            from a date format
-    """
-    # Assert that the users of the fake data exist and are not empty
-    assert "users" in fake_data and len(fake_data["users"]) > 0
-
-    # Get an existing user from the fake_data
-    known_user = fake_data["users"][0]
-    known_mila_email_username = known_user["mila_email_username"]
-
-    # Use the app context
-    with app.app_context():
-        # Try to update the preferred date format of the user with a value
-        # of an expected type
-        (status_code, _) = set_date_format(known_mila_email_username, valid_date_format)
-
-        # Check the status code
-        assert status_code == 200  # Success
-
-        # Assert that the value has correctly been updated
-=======
+        assert status_code == 400 # Bad Request
+
+        # Assert that the users data remains unchanged
+        assert_no_user_has_been_modified(fake_data)
+
+
 @pytest.mark.parametrize("page_name,column_name", [("dashboard", "start_time")])
 def test_enable_column_display_success(app, fake_data, page_name, column_name):
     """
@@ -918,10 +1038,9 @@
         )
 
         # Check the status code
-        assert status_code == 200
+        assert status_code == 200 # Success
 
         # Assert that the display setting for this column is enabled for this user
->>>>>>> 2d86a03f
         # Retrieve the user from the database
         mc = get_db()
         # NB: the argument of find_one is the filter to apply to the user list
@@ -929,53 +1048,7 @@
         D_user = mc["users"].find_one(
             {"mila_email_username": known_user["mila_email_username"]}
         )
-<<<<<<< HEAD
-        # Compare the value of the date format with the expected one
-        assert D_user["web_settings"]["date_format"] == valid_date_format
-        # Assert that the other web settings remain unchanged
-        for setting_key in known_user["web_settings"].keys():
-            if setting_key != "date_format":
-                assert (
-                    known_user["web_settings"][setting_key]
-                    == D_user["web_settings"][setting_key]
-                )
-
-
-@pytest.mark.parametrize(
-    "incorrect_time_format",
-    [237000, "not_a_correct_time_format", False, 789.09, ["AM/PM"]],
-)
-def test_set_time_format_with_incorrect_value_type(
-    app, fake_data, incorrect_time_format
-):
-    """
-    Test the function set_time_format while providing incorrect parameters
-
-    Parameters:
-    - app                       The scope of our tests, used to set the context
-                                (to access MongoDB)
-    - fake_data                 The data on which our tests are based
-    - incorrect_time_format     An element which does not correspond to what is expected
-                                from a time format
-    """
-    # Assert that the users of the fake data exist and are not empty
-    assert "users" in fake_data and len(fake_data["users"]) > 0
-
-    # Get an existing user from the fake_data
-    known_user = fake_data["users"][0]
-    known_mila_email_username = known_user["mila_email_username"]
-
-    # Use the app context
-    with app.app_context():
-        # Try to update the preferred time format of the user with a value
-        # of an unexpected type
-        (status_code, _) = set_time_format(
-            known_mila_email_username, incorrect_time_format
-        )
-
-        # Check the status code
-        assert status_code == 400  # Bad Request
-=======
+
         # Compare the value of the column display setting with True
         assert D_user["web_settings"]["column_display"][page_name][column_name] == True
 
@@ -1004,18 +1077,12 @@
         )
 
         # Check the status code
-        assert status_code == 500
->>>>>>> 2d86a03f
-
-        # Assert that the users data remains unchanged
-        assert_no_user_has_been_modified(fake_data)
-
-
-<<<<<<< HEAD
-def test_set_time_format_with_unknown_user(app, fake_data):
-    """
-    Test the function set_time_format while providing a user who does not exist
-=======
+        assert status_code == 500 # Internal Server Error
+
+        # Assert that the users data remains unchanged
+        assert_no_user_has_been_modified(fake_data)
+
+
 @pytest.mark.parametrize(
     "page_name,column_name",
     [
@@ -1035,25 +1102,11 @@
 def test_disable_column_display_bad_request(app, fake_data, page_name, column_name):
     """
     Test the function disable_column_display with unexpected page_name and column_name
->>>>>>> 2d86a03f
-
-    Parameters:
-    - app           The scope of our tests, used to set the context
-                    (to access MongoDB)
-    - fake_data     The data on which our tests are based
-<<<<<<< HEAD
-    """
-    # Use the app context
-    with app.app_context():
-        # Try to update a time format for a user who does not exist and get the status
-        # code of the operation
-        unknown_mila_email_username = "userdoesntexist@mila.quebec"  # Inexistent user
-        time_format = "24h"  # Valid time format
-        (status_code, _) = set_time_format(unknown_mila_email_username, time_format)
-
-        # Check the status code
-        assert status_code == 500
-=======
+
+    Parameters:
+    - app           The scope of our tests, used to set the context
+                    (to access MongoDB)
+    - fake_data     The data on which our tests are based
     - page_name     Name of the page on which the job property corresponding to the column should be displayed
     - column_name   Name of the column (corresponding to a job property) whose display is enabled
     """
@@ -1071,47 +1124,12 @@
         )
 
         # Check the status code
-        assert status_code == 400
->>>>>>> 2d86a03f
-
-        # Assert that the users data remains unchanged
-        assert_no_user_has_been_modified(fake_data)
-
-
-<<<<<<< HEAD
-@pytest.mark.parametrize(
-    "valid_time_format",
-    ["AM/PM", "24h"],
-)
-def test_set_time_format_success(app, fake_data, valid_time_format):
-    """
-    Test the function set_time_format
-
-    Parameters:
-    - app                   The scope of our tests, used to set the context
-                            (to access MongoDB)
-    - fake_data             The data on which our tests are based
-    - valid_time_format     An element which does not correspond to what is expected
-                            from a time format
-    """
-    # Assert that the users of the fake data exist and are not empty
-    assert "users" in fake_data and len(fake_data["users"]) > 0
-
-    # Get an existing user from the fake_data
-    known_user = fake_data["users"][0]
-    known_mila_email_username = known_user["mila_email_username"]
-
-    # Use the app context
-    with app.app_context():
-        # Try to update the preferred time format of the user with a value
-        # of an expected type
-        (status_code, _) = set_time_format(known_mila_email_username, valid_time_format)
-
-        # Check the status code
-        assert status_code == 200  # Success
-
-        # Assert that the value has correctly been updated
-=======
+        assert status_code == 400 # Bad Request
+
+        # Assert that the users data remains unchanged
+        assert_no_user_has_been_modified(fake_data)
+
+
 @pytest.mark.parametrize("page_name,column_name", [("dashboard", "start_time")])
 def test_disable_column_display_success(app, fake_data, page_name, column_name):
     """
@@ -1138,10 +1156,9 @@
         )
 
         # Check the status code
-        assert status_code == 200
+        assert status_code == 200 # Success
 
         # Assert that the display setting for this column is enabled for this user
->>>>>>> 2d86a03f
         # Retrieve the user from the database
         mc = get_db()
         # NB: the argument of find_one is the filter to apply to the user list
@@ -1149,22 +1166,10 @@
         D_user = mc["users"].find_one(
             {"mila_email_username": known_user["mila_email_username"]}
         )
-<<<<<<< HEAD
-        # Compare the value of the time format with the expected one
-        assert D_user["web_settings"]["time_format"] == valid_time_format
-        # Assert that the other web settings remain unchanged
-        for setting_key in known_user["web_settings"].keys():
-            if setting_key != "time_format":
-                assert (
-                    known_user["web_settings"][setting_key]
-                    == D_user["web_settings"][setting_key]
-                )
-=======
         # Compare the value of the column display setting with True
         assert D_user["web_settings"]["column_display"][page_name][column_name] == False
->>>>>>> 2d86a03f
-
-
+        
+        
 def test_get_nbr_items_per_page_none_user(app):
     """
     Test the function get_nbr_items_per_page when the user is None.
