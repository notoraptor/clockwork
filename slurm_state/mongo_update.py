import os, time
from .mongo_client import get_mongo_client
from pymongo import UpdateOne
import json
import zoneinfo
from extra_filters import (
    is_allocation_related_to_mila,
    extract_username_from_slurm_fields,
)

from .scontrol_parser import job_parser, node_parser


def fetch_slurm_report_jobs(cluster_desc_path, scontrol_report_path):
    return _fetch_slurm_report_helper(
        job_parser, cluster_desc_path, scontrol_report_path
    )


def fetch_slurm_report_nodes(cluster_desc_path, scontrol_report_path):
    return _fetch_slurm_report_helper(
        node_parser, cluster_desc_path, scontrol_report_path
    )


def _fetch_slurm_report_helper(parser, cluster_desc_path, scontrol_report_path):
    """

    Yields elements ready to be slotted into the "slurm" field,
    but they have to be processed further before committing to mongodb.
    """

    assert os.path.exists(
        cluster_desc_path
    ), f"cluster_desc_path {cluster_desc_path} is missing."
    assert os.path.exists(
        scontrol_report_path
    ), f"scontrol_report_path {scontrol_report_path} is missing."

    with open(cluster_desc_path, "r") as f:
        ctx = json.load(f)
        ctx["timezone"] = zoneinfo.ZoneInfo(ctx["timezone"])

    with open(scontrol_report_path, "r") as f:
        for e in parser(f, ctx):
            e["cluster_name"] = ctx["name"]
            yield e


def slurm_job_to_clockwork_job(slurm_job: dict):
    """
    Takes the components returned from the slurm reports,
    and turns it into a dict with 3 subcomponents.
    That can later be committed to mongodb in the format
    that clockwork expects.
    """
    clockwork_job = {
        "slurm": slurm_job,
        "cw": {
            "cc_account_username": None,
            "mila_account_username": None,
            "mila_email_username": None,
        },
        "user": {},
    }
    infer_user_accounts(clockwork_job)  # mutates argument
    return clockwork_job


def infer_user_accounts(clockwork_job: dict[dict]):
    """
    Mutates the argument in order to fill in the
    fields for "cw" pertaining to the user accounts.
    Returns the mutated value to facilitate a `map` call.

    Later on, this function can be expanded to include
    correspondances between usernames on different clusters.
    """

    # On the Compute Canada clusters, we get the usernames.
    # It's on the Mila cluster that we have guesswork to do
    # because we get "nobody(428397423)" with some UID.
    # At that point in the postprocessing, we have stripped
    # away the "(428397423)" part.
    if clockwork_job["slurm"]["cluster_name"] == "mila" and clockwork_job["slurm"].get(
        "mila_account_username", ""
    ) in ["", "nobody"]:
        guessed = extract_username_from_slurm_fields(clockwork_job["slurm"])
        if guessed == "unknown":
            # let's set that as "nobody" to be more consistent
            guessed = "nobody"
        clockwork_job["slurm"]["mila_account_username"] = guessed

    # At this point, `clockwork_job["cw"]` is a dict with three fields,
    # all of which are blank. We can fill in one of those blanks
    # based on the values from `clockwork_job["slurm"]`,
    # and leave the other ones empty for now.
    for k in ["cc_account_username", "mila_account_username", "mila_email_username"]:
        if clockwork_job["slurm"].get(k, "") not in ["", None]:
            clockwork_job["cw"][k] = clockwork_job["slurm"][k]

    # At the end of it all, it's still possible to have "unknown" as
    # our username. This isn't great, but it's hard to do better
    # without some manual LDAP translations.
    return clockwork_job


def slurm_node_to_clockwork_node(slurm_node: dict):
    """
    Similar to slurm_job_to_clockwork_job,
    but without the "user" field and without a need
    to infer user accounts (because nodes don't belong
    to specific users).
    We still add the "cw" field for our own uses.
    """
    clockwork_node = {
        "slurm": slurm_node,
        "cw": {},
    }
    return clockwork_node


def main_read_jobs_and_update_collection(
    jobs_collection,
    cluster_desc_path,
    scontrol_show_job_path,
    want_commit_to_db=True,
    dump_file="",
):

    # What we want is to create the entry as
    #    {"slurm": slurm_dict, "cw": cw_dict, "user": user_dict}
    # if it's not present in the database,
    # but if it actually is already there then we only want
    # to update the "slurm" part of it.

    # Note that adding an extra {"$set": {"cw.last_slurm_update": time.time()}}
    # after the $setOnInsert operator does not work with mongodb.

    timestamp_start = time.time()
    L_updates_to_do = []
    L_data_for_dump_file = []

    for D_job in map(
        infer_user_accounts,
        filter(
            is_allocation_related_to_mila,
            map(
                slurm_job_to_clockwork_job,
                fetch_slurm_report_jobs(cluster_desc_path, scontrol_show_job_path),
            ),
        ),
    ):

        L_data_for_dump_file.append(D_job)

        L_updates_to_do.append(
            UpdateOne(
                # rule to match if already present in collection
                {
                    "slurm.job_id": D_job["slurm"]["job_id"],
                    "slurm.cluster_name": D_job["slurm"]["cluster_name"],
                },
                # the data that we write in the collection
                {
                    "$set": {"slurm": D_job["slurm"]},
                    "$setOnInsert": {"cw": D_job["cw"], "user": D_job["user"]},
                },
                # create if missing, update if present
                upsert=True,
            )
        )

        # Here we can add set extra values to "cw".
        L_updates_to_do.append(
            UpdateOne(
                # rule to match if already present in collection
                {
                    "slurm.job_id": D_job["slurm"]["job_id"],
                    "slurm.cluster_name": D_job["slurm"]["cluster_name"],
                },
                # the data that we write in the collection
                {"$set": {"cw.last_slurm_update": time.time()}},
                # create if missing, update if present
                upsert=False,
            )
        )

    if want_commit_to_db:
        result = jobs_collection.bulk_write(L_updates_to_do)  #  <- the actual work
        # print(result.bulk_api_result)
        mongo_update_duration = time.time() - timestamp_start
        print(
            f"Bulk write for {len(L_updates_to_do)} job entries in mongodb took {mongo_update_duration} seconds."
        )

    if dump_file:
        with open(dump_file, "w") as f:
            json.dump(L_data_for_dump_file, f, indent=4)
        print(f"Wrote to dump_file {dump_file}.")


def main_read_nodes_and_update_collection(
    nodes_collection,
    cluster_desc_path,
    scontrol_show_node_path,
    want_commit_to_db=True,
    dump_file="",
):

    # What we want is to create the entry as
    #    {"slurm": slurm_dict, "cw": cw_dict}
    # if it's not present in the database,
    # but if it actually is already there then we only want
    # to update the "slurm" part of it.

    timestamp_start = time.time()
    L_updates_to_do = []
    L_data_for_dump_file = []

    for D_node in map(
        slurm_node_to_clockwork_node,
        fetch_slurm_report_nodes(cluster_desc_path, scontrol_show_node_path),
    ):

        L_data_for_dump_file.append(D_node)

        L_updates_to_do.append(
            UpdateOne(
                # rule to match if already present in collection
                {
                    "slurm.name": D_node["slurm"]["name"],
                    "slurm.cluster_name": D_node["slurm"]["cluster_name"],
                },
                # the data that we write in the collection
                {
                    "$set": {"slurm": D_node["slurm"]},
                    "$setOnInsert": {"cw": D_node["cw"]},
                },
                # create if missing, update if present
                upsert=True,
            )
        )

        # Here we can add set extra values to "cw".
        L_updates_to_do.append(
            UpdateOne(
                # rule to match if already present in collection
                {
                    "slurm.name": D_node["slurm"]["name"],
                    "slurm.cluster_name": D_node["slurm"]["cluster_name"],
                },
                # the data that we write in the collection
                {"$set": {"cw.last_slurm_update": time.time()}},
                # create if missing, update if present
                upsert=False,
            )
        )

    if want_commit_to_db:
        result = nodes_collection.bulk_write(L_updates_to_do)  #  <- the actual work
        # print(result.bulk_api_result)
        mongo_update_duration = time.time() - timestamp_start
        print(
            f"Bulk write for {len(L_updates_to_do)} node entries in mongodb took {mongo_update_duration} seconds."
        )

    if dump_file:
        with open(dump_file, "w") as f:
            json.dump(L_data_for_dump_file, f, indent=4)
<<<<<<< HEAD
        print(f"Wrote to dump_file {dump_file}.")


def run():
    """
    This function is never going to be called in production.
    It's there mostly to test this script without going through
    "read_report_commit_to_db.py".
    """

    connection_string = os.environ.get("MONGODB_CONNECTION_STRING", "")
    assert connection_string
    client = get_mongo_client(connection_string)

    database_name = os.environ.get("MONGODB_DATABASE_NAME", "")
    assert database_name

    # https://stackoverflow.com/questions/33541290/how-can-i-create-an-index-with-pymongo
    # Apparently "ensure_index" is deprecated, and we should always call "create_index".
    timestamp_start = time.time()
    client[database_name]["nodes"].create_index(
        [("slurm.name", 1), ("slurm.cluster_name", 1)], name="name_and_cluster_name"
    )
    client[database_name]["jobs"].create_index(
        [("slurm.job_id", 1), ("slurm.cluster_name", 1)], name="job_id_and_cluster_name"
    )
    create_index_duration = time.time() - timestamp_start
    print(f"create_index took {create_index_duration} seconds.")

    # Now let's do both nodes and jobs, with hardcoded paths.

    for (cluster_desc_path, scontrol_show_node_path) in [
        ("./cluster_desc/mila.json", "../tmp/slurm_report/mila/scontrol_show_node"),
        ("./cluster_desc/beluga.json", "../tmp/slurm_report/beluga/scontrol_show_node"),
        ("./cluster_desc/cedar.json", "../tmp/slurm_report/cedar/scontrol_show_node"),
        ("./cluster_desc/graham.json", "../tmp/slurm_report/graham/scontrol_show_node"),
    ]:
        main_read_nodes_and_update_collection(
            client[database_name]["nodes"], cluster_desc_path, scontrol_show_node_path
        )

    for (cluster_desc_path, scontrol_show_job_path) in [
        ("./cluster_desc/mila.json", "../tmp/slurm_report/mila/scontrol_show_job"),
        ("./cluster_desc/beluga.json", "../tmp/slurm_report/beluga/scontrol_show_job"),
        ("./cluster_desc/cedar.json", "../tmp/slurm_report/cedar/scontrol_show_job"),
        ("./cluster_desc/graham.json", "../tmp/slurm_report/graham/scontrol_show_job"),
    ]:
        main_read_jobs_and_update_collection(
            client[database_name]["jobs"], cluster_desc_path, scontrol_show_job_path
        )


if __name__ == "__main__":
    run()


"""
export MONGO_INITDB_ROOT_USERNAME="mongoadmin"
export MONGO_INITDB_ROOT_PASSWORD="secret_passowrd_okay"
export MONGODB_CONNECTION_STRING="mongodb://${MONGO_INITDB_ROOT_USERNAME}:${MONGO_INITDB_ROOT_PASSWORD}@127.0.0.1:37017/?authSource=admin&readPreference=primary&retryWrites=true&w=majority&tlsAllowInvalidCertificates=true&ssl=false"
export MONGODB_DATABASE_NAME="clockwork"

docker-compose -f setup_ecosystem/docker-compose.yml run --service-ports mongodb


"""
=======
        print(f"Wrote to dump_file {dump_file}.")
>>>>>>> 17936596
<|MERGE_RESOLUTION|>--- conflicted
+++ resolved
@@ -268,73 +268,4 @@
     if dump_file:
         with open(dump_file, "w") as f:
             json.dump(L_data_for_dump_file, f, indent=4)
-<<<<<<< HEAD
-        print(f"Wrote to dump_file {dump_file}.")
-
-
-def run():
-    """
-    This function is never going to be called in production.
-    It's there mostly to test this script without going through
-    "read_report_commit_to_db.py".
-    """
-
-    connection_string = os.environ.get("MONGODB_CONNECTION_STRING", "")
-    assert connection_string
-    client = get_mongo_client(connection_string)
-
-    database_name = os.environ.get("MONGODB_DATABASE_NAME", "")
-    assert database_name
-
-    # https://stackoverflow.com/questions/33541290/how-can-i-create-an-index-with-pymongo
-    # Apparently "ensure_index" is deprecated, and we should always call "create_index".
-    timestamp_start = time.time()
-    client[database_name]["nodes"].create_index(
-        [("slurm.name", 1), ("slurm.cluster_name", 1)], name="name_and_cluster_name"
-    )
-    client[database_name]["jobs"].create_index(
-        [("slurm.job_id", 1), ("slurm.cluster_name", 1)], name="job_id_and_cluster_name"
-    )
-    create_index_duration = time.time() - timestamp_start
-    print(f"create_index took {create_index_duration} seconds.")
-
-    # Now let's do both nodes and jobs, with hardcoded paths.
-
-    for (cluster_desc_path, scontrol_show_node_path) in [
-        ("./cluster_desc/mila.json", "../tmp/slurm_report/mila/scontrol_show_node"),
-        ("./cluster_desc/beluga.json", "../tmp/slurm_report/beluga/scontrol_show_node"),
-        ("./cluster_desc/cedar.json", "../tmp/slurm_report/cedar/scontrol_show_node"),
-        ("./cluster_desc/graham.json", "../tmp/slurm_report/graham/scontrol_show_node"),
-    ]:
-        main_read_nodes_and_update_collection(
-            client[database_name]["nodes"], cluster_desc_path, scontrol_show_node_path
-        )
-
-    for (cluster_desc_path, scontrol_show_job_path) in [
-        ("./cluster_desc/mila.json", "../tmp/slurm_report/mila/scontrol_show_job"),
-        ("./cluster_desc/beluga.json", "../tmp/slurm_report/beluga/scontrol_show_job"),
-        ("./cluster_desc/cedar.json", "../tmp/slurm_report/cedar/scontrol_show_job"),
-        ("./cluster_desc/graham.json", "../tmp/slurm_report/graham/scontrol_show_job"),
-    ]:
-        main_read_jobs_and_update_collection(
-            client[database_name]["jobs"], cluster_desc_path, scontrol_show_job_path
-        )
-
-
-if __name__ == "__main__":
-    run()
-
-
-"""
-export MONGO_INITDB_ROOT_USERNAME="mongoadmin"
-export MONGO_INITDB_ROOT_PASSWORD="secret_passowrd_okay"
-export MONGODB_CONNECTION_STRING="mongodb://${MONGO_INITDB_ROOT_USERNAME}:${MONGO_INITDB_ROOT_PASSWORD}@127.0.0.1:37017/?authSource=admin&readPreference=primary&retryWrites=true&w=majority&tlsAllowInvalidCertificates=true&ssl=false"
-export MONGODB_DATABASE_NAME="clockwork"
-
-docker-compose -f setup_ecosystem/docker-compose.yml run --service-ports mongodb
-
-
-"""
-=======
-        print(f"Wrote to dump_file {dump_file}.")
->>>>>>> 17936596
+        print(f"Wrote to dump_file {dump_file}.")